--- conflicted
+++ resolved
@@ -6,11 +6,6 @@
 
 COPY ./package.json ./tsconfig.json ./yarn.lock ./
 
-<<<<<<< HEAD
-COPY "./*.js" "./"
-COPY "./default.yaml" "./"
-COPY "./.env" "./.env"
-=======
 RUN yarn install --frozen-lockfile
 
 FROM node:14-alpine
@@ -23,6 +18,5 @@
 
 COPY ./*.js ./default.yaml ./package.json ./tsconfig.json ./yarn.lock ./.env ./
 COPY "./src/" "./src"
->>>>>>> c4a890a6
 
 CMD sleep infinity