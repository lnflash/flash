{{- range .Values.cron }}
apiVersion: batch/v1beta1
kind: CronJob
metadata:
  name: {{ .name }}
  labels:
    app.kubernetes.io/managed-by: Helm
spec:
  schedule: {{ .schedule }}
  jobTemplate:
    spec:
      activeDeadlineSeconds: 7200
      template:
        spec:
          containers:
          - name: {{ .name }}
            image: "{{ $.Values.image.repository }}:{{ $.Values.image.tag }}"
            {{- if .command }}
            command: ["/bin/sh","-c", {{ .command | quote }}]
            {{- end }}
            {{- if .args }}
            args: {{ .args }}
            {{- end }}
            volumeMounts:
            - name: firebase-serviceaccount
              mountPath: "/tmp/firebase-serviceaccount"
              readOnly: true
            - name: "custom-yaml"
              mountPath: "/var/yaml/"
            env:
            - name: NETWORK
              valueFrom:
                secretKeyRef:
                  name: network
                  key: network
            - name: MONGODB_PASSWORD
              valueFrom:
                secretKeyRef:
                  name: {{ $.Release.Name }}-mongodb
                  key: "mongodb-password"
            - name: MONGODB_USER
              value: "testGaloy"
            - name: MONGODB_ADDRESS
              value: {{ $.Values.mongodbaddress }}
            - name: MONGODB_PORT
              value: "27017"
            - name: MONGODB_DB
              value: "galoy"
<<<<<<< HEAD
            - name: LNDDNS
              value: "lnd"
=======
            - name: LNDIP
              value: "lnd1"
>>>>>>> 2d1debc6
            - name: MACAROON
              valueFrom:
                secretKeyRef:
                  name: lnd1-credentials
                  key: admin_macaroon_base64
            - name: TLS
              valueFrom:
                secretKeyRef:
                  name: lnd1-credentials
                  key: tls_base64
            - name: REDIS_MASTER_NAME
              value: "mymaster"
            - name: REDIS_0_SENTINEL_PORT
              value: "26379"
            - name: REDIS_0_DNS
              value: "galoy-redis-node-0.galoy-redis-headless"
            - name: REDIS_1_SENTINEL_PORT
              value: "26379"
            - name: REDIS_1_DNS
              value: "galoy-redis-node-1.galoy-redis-headless"
            - name: REDIS_2_SENTINEL_PORT
              value: "26379"
            - name: REDIS_2_DNS
              value: "galoy-redis-node-2.galoy-redis-headless"
            - name: BITCOINDADDR
              value: "bitcoind"
            - name: BITCOINDRPCPASS
              valueFrom:
                secretKeyRef:
                  name: bitcoind-rpcpassword
                  key: password
            - name: BITCOINDPORT
              value: {{ $.Values.bitcoind.port | quote }}
            - name: LOGLEVEL
              value: debug
            - name: FTX_KEY
              valueFrom:
                secretKeyRef:
                  name: ftx-secret
                  key: key
            - name: FTX_SECRET
              valueFrom:
                secretKeyRef:
                  name: ftx-secret
                  key: secret
            - name: GOOGLE_APPLICATION_CREDENTIALS
              value: "/tmp/firebase-serviceaccount/galoyapp-firebase-serviceaccont.json"
            - name: DROPBOX_ACCESS_TOKEN
              valueFrom:
                secretKeyRef:
                  name: dropbox-access-token
                  key: token
          restartPolicy: OnFailure
          volumes:
          - name: firebase-serviceaccount
            secret:
              secretName: galoyapp-firebase-serviceaccount
          - name: "custom-yaml"
            secret:
              secretName: "galoy-config-map"
      
---
{{- end }}<|MERGE_RESOLUTION|>--- conflicted
+++ resolved
@@ -46,13 +46,8 @@
               value: "27017"
             - name: MONGODB_DB
               value: "galoy"
-<<<<<<< HEAD
             - name: LNDDNS
-              value: "lnd"
-=======
-            - name: LNDIP
               value: "lnd1"
->>>>>>> 2d1debc6
             - name: MACAROON
               valueFrom:
                 secretKeyRef:
