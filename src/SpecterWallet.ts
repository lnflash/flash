<<<<<<< HEAD
import { createChainAddress, sendToChainAddress } from "lightning";
import _ from "lodash";
import { yamlConfig } from "./config";
import { bitcoindAccountingPath, lndAccountingPath, lndFeePath } from "./ledger/ledger";
import { onchainLnds, lndsBalances, getActiveOnchainLnd } from "./lndUtils";
import { MainBook } from "./mongodb";
import { getOnChainTransactions } from "./OnChain";
import { UserWallet } from "./userWallet";
import { BitcoindClient, bitcoindDefaultClient, btc2sat, sat2btc } from "./utils";


=======
import _ from "lodash"
import { bitcoindAccountingPath, lndAccountingPath, lndFeePath } from "./ledger/ledger"
import { lnd } from "./lndConfig"
import { MainBook } from "./mongodb"
import { getOnChainTransactions } from "./OnChain"
import { BitcoindClient, bitcoindDefaultClient, btc2sat, sat2btc } from "./utils"
import { UserWallet } from "./userWallet"
import { lndBalances } from "./lndUtils"
import { yamlConfig } from "./config"
import { createChainAddress, sendToChainAddress } from "lightning"
>>>>>>> 130603f6

export class SpecterWallet {
  bitcoindClient
  logger

  constructor({ logger }) {
    this.logger = logger.child({ topic: "bitcoind" })
  }

  // below static method are {wallet} agnostics from bitcoin-core api perspective

  static async listWallets() {
    return bitcoindDefaultClient.listWallets()
  }

  static async createWallet() {
    return bitcoindDefaultClient.createWallet({wallet_name: "specter/coldstorage"})
  }

  async setBitcoindClient(): Promise<string> {
    const wallets = await SpecterWallet.listWallets()

    const pattern = yamlConfig.rebalancing.onchainWallet ?? "specter"
    const specterWallets = _.filter(wallets, item => item.includes(pattern))

    // there should be only one specter wallet
    // TODO/FIXME this is a weak security assumption
    // someone getting access to specter could create another
    // hotkey-based specter wallet to bypass this check

    if (specterWallets.length === 0) {
      this.logger.info("specter wallet has not been instantiated")

      // currently use for testing purpose. need to refactor
      return ""
    }

    if (specterWallets.length > 1) {
      throw Error("currently one wallet can be selected for cold storage rebalancing")
    }

    this.logger.info({wallet: specterWallets[0]}, "setting BitcoindClient")

    this.bitcoindClient = BitcoindClient({wallet: specterWallets[0]})

    return specterWallets[0]
  }

  async getColdStorageAddress() {
    return this.bitcoindClient.getNewAddress()
  }

  // for debugging
  // to create the wallet from bitcoin-cli:
  // bitcoin-cli --named createwallet wallet_name="coldstorage" disable_private_keys="true"
  //
  // more info on:
  // https://github.com/BlockchainCommons/Learning-Bitcoin-from-the-Command-Line/blob/master/07_3_Integrating_with_Hardware_Wallets.md

  // to import a descriptor:
  // https://github.com/BlockchainCommons/Learning-Bitcoin-from-the-Command-Line/blob/master/03_5_Understanding_the_Descriptor.md
  // bitcoin-cli importmulti `${descriptor}`


  async getAddressInfo({address}) {
    return this.bitcoindClient.getAddressInfo({address})
  }

  async getBitcoindBalance(): Promise<number> {
    if (!this.bitcoindClient) {
      const wallet = await this.setBitcoindClient()
      if (wallet === "") {
        return 0
      }
    }

    return btc2sat(await this.bitcoindClient.getBalance())
  }

  async tentativelyRebalance(): Promise<void> {
    this.logger.info("entering tentatively rebalance")

    if (!this.bitcoindClient) {
      const wallet = await this.setBitcoindClient()
      if (wallet === "") {
        return
      }
    }

    const { total, onChain } = await lndsBalances()
    const { action, sats, reason } = SpecterWallet.isRebalanceNeeded({ lndBalance: total, onChain })

    const logger = this.logger.child({sats, action, total, onChain})

    if (action === undefined) {
      logger.info({reason}, "no rebalancing needed or possible")
      return
    }

    if (!sats) {
      logger.info("sats is null")
      return
    }

    if (action === "deposit") {
      await this.toColdStorage({ sats })
      logger.info("rebalancing succesfull")
    } else if (action === "withdraw") {
      logger.error("rebalancing is needed, but need manual intervention")
      // this.toLndWallet({ sats })
    }
  }

  static isRebalanceNeeded({ lndBalance, onChain }) {
    // base number to calculate the different thresholds below
    const lndHoldingBase = yamlConfig.rebalancing.lndHoldingBase

    const ratioTargetDeposit = yamlConfig.rebalancing.ratioTargetDeposit
    const ratioTargetWithdraw = yamlConfig.rebalancing.ratioTargetWithdraw

    // threshold for when we need to move money from cold storage to the lnd wallet
    const thresholdLowBound = lndHoldingBase * 70 / 100

    // threshold for when we need to move money out of lnd to multisig storage
    const thresholdHighBound = lndHoldingBase * 130 / 100

    // what is the target amount to be in lnd wallet holding
    // when there is too much money in lnd and we need to deposit in cold storage
    const targetDeposit = lndHoldingBase * ratioTargetDeposit

    // what is the target amount to be in lnd wallet holding
    //when there is a not enough money in lnd and we need to withdraw from cold storage
    const targetWithdraw = lndHoldingBase * ratioTargetWithdraw

    if (lndBalance > thresholdHighBound) {
      const sats = lndBalance - targetDeposit
      let action: string | undefined = "deposit"
      let reason: string | undefined

      const minOnchain = yamlConfig.rebalancing.minOnchain

      if (onChain - sats < minOnchain) {
        action = undefined
        reason = "rebalancing is needed, but not enough money is onchain. loop might be needed"
      }

      return { action, sats, reason }
    }

    if (lndBalance < thresholdLowBound) {
      return { action: "withdraw", sats: targetWithdraw - lndBalance}
    }

    return { action: undefined }
  }

  async toColdStorage({ sats }) {
    if (!this.bitcoindClient) {
      const wallet = await this.setBitcoindClient()
      if (wallet === "") {
        this.logger.warn("no wallet has been setup")
        return
      }
    }

    const { lnd } = getActiveOnchainLnd()

    const address = await this.getColdStorageAddress()

    let id

    try {
      ({ id } = await sendToChainAddress({ address, lnd, tokens: sats,  target_confirmations: 1000 }))
    } catch (err) {
      this.logger.fatal({err}, "could not send to deposit. accounting to be reverted")
    }

    const memo = `deposit of ${sats} sats to the cold storage wallet`

    const outgoingOnchainTxns = await getOnChainTransactions({ lnd, incoming: false })
    const [{ fee }] = outgoingOnchainTxns.filter(tx => tx.id === id)

    const metadata = {
      type: "to_cold_storage",
      currency: "BTC",
      pending: false,
      hash: id,
      fee,
      ...UserWallet.getCurrencyEquivalent({sats, fee}),
    }

    await MainBook.entry(memo)
      .credit(lndAccountingPath, sats + fee, {...metadata })
      .debit(lndFeePath, fee, {...metadata })
      .debit(bitcoindAccountingPath, sats, {...metadata })
      .commit()

    this.logger.info({...metadata, sats, memo, address, fee}, "deposit rebalancing successful")
  }

  async toLndWallet ({ sats }) {
    if (!this.bitcoindClient) {
      const wallet = await this.setBitcoindClient()
      if (wallet === "") {
        return
      }
    }

    const { lnd } = getActiveOnchainLnd()

    // TODO: move to an event based as the transaction
    // would get done in specter

    // TODO: initiate transaction from here when this ticket is done
    // https://github.com/cryptoadvance/specter-desktop/issues/895

    // ...this.getCurrencyEquivalent({sats, fee: 0}),
    const metadata = { type: "to_hot_wallet", currency: "BTC", pending: false }
    let subLogger = this.logger.child({...metadata, sats })

    const memo = `withdrawal of ${sats} sats from specter wallet to lnd`

    // TODO: unlike other address, this one will not be attached to a user account
    // check if it's possible to add a label to this address in lnd.
    const { address } = await createChainAddress({
      lnd,
      format: 'p2wpkh',
    })

    let txid

    subLogger = subLogger.child({memo, address})

    try {
      // TODO: won't work automatically with a cold storage wallet
      // make a PSBT instead accesible for further signing.
      // TODO: figure out a way to export the PSBT when there is a pending tx
      txid = await this.bitcoindClient.sendToAddress(address, sat2btc(sats))
    } catch(err) {
      const error = "this.bitcoindClient.sendToAddress() error"
      subLogger.error({txid}, error)
      throw new Error(err)
    }

    const tx = await this.bitcoindClient.getTransaction(txid, true /* include_watchonly */ )
    const fee = btc2sat(- tx.fee) /* fee is negative */

    await MainBook.entry(memo)
      .debit(lndAccountingPath, sats, {...metadata })
      .debit(lndFeePath, fee, {...metadata })
      .credit(bitcoindAccountingPath, sats + fee, {...metadata })
      .commit()

    subLogger.info({txid, tx}, `rebalancing withdrawal was succesful`)

  }
}<|MERGE_RESOLUTION|>--- conflicted
+++ resolved
@@ -1,27 +1,14 @@
-<<<<<<< HEAD
 import { createChainAddress, sendToChainAddress } from "lightning";
 import _ from "lodash";
 import { yamlConfig } from "./config";
 import { bitcoindAccountingPath, lndAccountingPath, lndFeePath } from "./ledger/ledger";
-import { onchainLnds, lndsBalances, getActiveOnchainLnd } from "./lndUtils";
+import { getActiveOnchainLnd, lndsBalances } from "./lndUtils";
 import { MainBook } from "./mongodb";
 import { getOnChainTransactions } from "./OnChain";
 import { UserWallet } from "./userWallet";
 import { BitcoindClient, bitcoindDefaultClient, btc2sat, sat2btc } from "./utils";
 
 
-=======
-import _ from "lodash"
-import { bitcoindAccountingPath, lndAccountingPath, lndFeePath } from "./ledger/ledger"
-import { lnd } from "./lndConfig"
-import { MainBook } from "./mongodb"
-import { getOnChainTransactions } from "./OnChain"
-import { BitcoindClient, bitcoindDefaultClient, btc2sat, sat2btc } from "./utils"
-import { UserWallet } from "./userWallet"
-import { lndBalances } from "./lndUtils"
-import { yamlConfig } from "./config"
-import { createChainAddress, sendToChainAddress } from "lightning"
->>>>>>> 130603f6
 
 export class SpecterWallet {
   bitcoindClient
