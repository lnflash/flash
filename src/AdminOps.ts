--- conflicted
+++ resolved
@@ -17,36 +17,15 @@
   return User.findOneAndUpdate({ _id: uid }, { $set: { level } }, {new: true})
 }
 
-<<<<<<< HEAD
-export const addToMap = async ({ username, latitude, longitude, title, }): Promise<boolean> => {
+export const addToMap = async ({ username, latitude, longitude, title, logger }): Promise<boolean> => {
   if(!username || !latitude || !longitude || !title) {
-    throw new ValidationError(`username, latitude, longitude and title are all required arguments`, {forwardToClient: true, logger, level: 'warn'})
+    throw new ValidationError(`username, latitude, longitude and title are all required arguments`, {logger})
   }
 
   const user = await User.findByUsername({ username });
-=======
-  static async setLevel({ uid, level }) {
-    if(Levels.indexOf(level) === -1) {
-      const error = `${level} is not a valid user level`
-      throw new ValidationError(error, {logger})
-    }
-    return User.findOneAndUpdate({ _id: uid }, { $set: { level } }, {new: true})
-  }
-
-  static async addToMap({ username, latitude, longitude, title, }): Promise<boolean> {
-    if(!username || !latitude || !longitude || !title) {
-      throw new ValidationError(`username, latitude, longitude and title are all required arguments`, {logger})
-    }
-
-    const user = await User.findByUsername({ username });
-
-    if(!user) {
-      throw new NotFoundError(`The user ${username} does not exist`, {logger})
-    }
->>>>>>> 85df4b37
 
   if(!user) {
-    throw new NotFoundError(`The user ${username} does not exist`, {forwardToClient: true, logger, level: 'warn'})
+    throw new NotFoundError(`The user ${username} does not exist`, {logger})
   }
 
   user.coordinate = {
