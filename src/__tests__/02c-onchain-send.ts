--- conflicted
+++ resolved
@@ -6,13 +6,7 @@
 import { bitcoindClient, checkIsBalanced, getUserWallet, lndMain, lndOutside1, RANDOM_ADDRESS, waitUntilBlockHeight } from "../tests/helper";
 import { onchainTransactionEventHandler } from "../trigger";
 import { sleep } from "../utils";
-<<<<<<< HEAD
-const util = require('util')
-
-const {once} = require('events');
-=======
 const { once } = require('events');
->>>>>>> 14cb203e
 
 const lnService = require('ln-service')
 
@@ -63,38 +57,20 @@
 	expect(interimBalance).toBe(initialBalanceUser0 - amount - pendingTxn.fee)
 	await checkIsBalanced()
 
-<<<<<<< HEAD
-	// const subSpend = lnService.subscribeToChainSpend({ lnd: lndMain, bech32_address: address, min_height: 1 })
-
-  const resultPromises = await Promise.all([
-    // once(subSpend, 'confirmation'),
-=======
   // const subSpend = lnService.subscribeToChainSpend({ lnd: lndMain, bech32_address: address, min_height: 1 })
   
   const sub = lnService.subscribeToTransactions({ lnd: lndMain })
 
   const results = await Promise.all([
->>>>>>> 14cb203e
     once(sub, 'chain_transaction'),
     waitUntilBlockHeight({ lnd: lndMain, blockHeight: initBlockCount + 6 }),
     bitcoindClient.generateToAddress(6, RANDOM_ADDRESS),
   ])
 
-<<<<<<< HEAD
-  console.log(util.inspect({ resultPromises }, false, Infinity))
-
-    // FIXME: the event is actually fired twice.
-  // is it a lnd issue?
-  // a workaround: use a hash of the event and store in redis 
-  // to not replay if it has already been handled?
-  // expect(sendNotification.mock.calls.length).toBe(1)
-  expect(sendNotification.mock.calls[0][0].data.type).toBe("onchain_payment")
-=======
   await onchainTransactionEventHandler(results[0][0])
 
   expect(notification.sendNotification.mock.calls.length).toBe(1)
   expect(notification.sendNotification.mock.calls[0][0].data.type).toBe("onchain_payment")
->>>>>>> 14cb203e
 
   const [{ pending, fee }] = (await MainBook.ledger({ account: userWallet0.accountPath, hash: pendingTxn.hash, memo: "onchainpayment" })).results
 	expect(pending).toBe(false)
