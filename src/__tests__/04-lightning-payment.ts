/**
 * @jest-environment node
 */
import { createHash, randomBytes } from 'crypto';
import { quit } from "../lock";
import { InvoiceUser, MainBook, setupMongoConnection, Transaction, User } from "../mongodb";
import { checkIsBalanced, getUserWallet, lndOutside1, lndOutside2, mockGetExchangeBalance, onBoardingEarnAmt, onBoardingEarnIds, username } from "../tests/helper";
<<<<<<< HEAD
import { baseLogger, getHash, sleep } from "../utils";
import { FEECAP } from "../Lightning";
=======
import { baseLogger, getAuth, getHash, sleep } from "../utils";
>>>>>>> 4dc74a4a
import { getFunderWallet } from "../walletFactory";

const lnService = require('ln-service')
const mongoose = require("mongoose")

let userWallet0, userWallet1, userWallet2
let initBalance0, initBalance1, initBalance2

const amountInvoice = 1000

jest.mock('../notification')
const { sendNotification } = require("../notification");


beforeAll(async () => {
  await setupMongoConnection()
  mockGetExchangeBalance()

  userWallet0 = await getUserWallet(0)
  userWallet1 = await getUserWallet(1)
  userWallet2 = await getUserWallet(2)
});

beforeEach(async () => {
  initBalance0 = await userWallet0.getBalance()
  initBalance1 = await userWallet1.getBalance()
  initBalance2 = await userWallet2.getBalance()

  jest.clearAllMocks()
})

afterEach(async () => {
  await checkIsBalanced()
})

afterAll(async () => {
  // to make this test re-entrant, we need to remove the fund from userWallet1 and delete the user
  const finalBalance = await userWallet1.getBalance()
  const funderWallet = await getFunderWallet({ logger: baseLogger })

  if (!!finalBalance) {
    const request = await funderWallet.addInvoice({ value: finalBalance })
    await userWallet1.pay({ invoice: request })
  }

  await User.findOneAndRemove({ _id: userWallet1.uid })
  jest.restoreAllMocks();

  await mongoose.connection.close()
  await quit()
});


it('add invoice', async () => {
  const request = await userWallet1.addInvoice({ value: 1000 })
  expect(request.startsWith("lnbcrt10")).toBeTruthy()
  const { uid } = await InvoiceUser.findById(getHash(request))
  expect(uid).toBe(userWallet1.uid)
})

it('add public invoice', async () => {
  const request = await userWallet1.addInvoice({ selfGenerated: false })
  expect(request.startsWith("lnbcrt1")).toBeTruthy()
  const { uid, selfGenerated } = await InvoiceUser.findById(getHash(request))
  expect(uid).toBe(userWallet1.uid)
  expect(selfGenerated).toBe(false)
})

it('add invoice to different user', async () => {
  const request = await userWallet2.addInvoice({ value: 1000000 })
  const { uid } = await InvoiceUser.findById(getHash(request))
  expect(uid).toBe(userWallet2.uid)
})

it('add invoice with no amount', async () => {
  const request = await userWallet2.addInvoice({})
  const { uid } = await InvoiceUser.findById(getHash(request))
  expect(uid).toBe(userWallet2.uid)
})

it('add earn adds balance correctly', async () => {
  const getAndVerifyRewards = async () => {
    await userWallet1.addEarn(onBoardingEarnIds)
    const finalBalance = await userWallet1.getBalance()
    expect(finalBalance).toBe(onBoardingEarnAmt)
    await checkIsBalanced()
  }

  await getAndVerifyRewards()

  // yet, if we do it another time, the balance should not increase, 
  // because all the rewards has already been been consumed:
  await getAndVerifyRewards()
}, 30000)


const functionToTests = [
  { 
    name: "getFees + pay",
    fn: function fn(wallet) {
      return (input) => {
        wallet.getFees(input);
        return wallet.pay(input)
      }
    }
  },
  {
    name: "direct pay",
    fn: function fn(wallet) {
      return (input) => {
        return wallet.pay(input)
      }
    },
  }
]

functionToTests.forEach(({fn, name}) => {
  it(`simple payInvoice ${name}`, async () => {
    const { request } = await lnService.createInvoice({ lnd: lndOutside1, tokens: amountInvoice })
    const result = await fn(userWallet1)({ invoice: request })
    expect(result).toBe("success")
  
    const finalBalance = await userWallet1.getBalance()
    expect(finalBalance).toBe(initBalance1 - amountInvoice)
  })

  it(`payInvoice with High CLTV Delta ${name}`, async () => {
    const { request } = await lnService.createInvoice({ lnd: lndOutside1, tokens: amountInvoice, cltv_delta: 200 })
    const result = await await fn(userWallet1)({ invoice: request })
    expect(result).toBe("success")
    const finalBalance = await userWallet1.getBalance()
    expect(finalBalance).toBe(initBalance1 - amountInvoice)
  })

  it(`payInvoiceToAnotherGaloyUser ${name}`, async () => {
    const memo = "my memo as a payer"

    const request = await userWallet2.addInvoice({ value: amountInvoice })
    await fn(userWallet1)({ invoice: request, memo })

    const user1FinalBalance = await userWallet1.getBalance()
    const user2FinalBalance = await userWallet2.getBalance()

    expect(user1FinalBalance).toBe(initBalance1 - amountInvoice)
    expect(user2FinalBalance).toBe(initBalance2 + amountInvoice)

    const matchTx = tx => tx.type === 'on_us' && tx.hash === getHash(request)

    const user2Txn = await userWallet2.getTransactions()
    const user2OnUsTxn = user2Txn.filter(matchTx)
    expect(user2OnUsTxn[0].type).toBe('on_us')
    expect(user2OnUsTxn[0].description).toBe('on_us')
    await checkIsBalanced()

    const user1Txn = await userWallet1.getTransactions()
    const user1OnUsTxn = user1Txn.filter(matchTx)
    expect(user1OnUsTxn[0].type).toBe('on_us')
    expect(user1OnUsTxn[0].description).toBe(memo)
  })

  it(`payInvoice to lnd outside2 ${name}`, async () => {
    const { request } = await lnService.createInvoice({ lnd: lndOutside2, tokens: amountInvoice, is_including_private_channels: true })
    
    const initialBalance = await userWallet1.getBalance()
    
    const result = await fn(userWallet1)({ invoice: request, memo: "pay an unconnected node" })

    expect(result).toBe("success")
    const finalBalance = await userWallet1.getBalance()
    
    // const { id } = await lnService.decodePaymentRequest({ lnd: lndOutside2, request })
    // const { results: [{ fee }] } = await MainBook.ledger({ account: userWallet1.accountPath, hash: id })
    // ^^^^ this fetch the wrong transaction
    
    // TODO: have a way to do this more programatically?
    // base rate: 1, fee Rate: 1
    const fee = 2
  
    expect(finalBalance).toBe(initialBalance - amountInvoice - fee)
  })

})

it(`fails to pay when user has insufficient balance`, async () => {
  const { request } = await lnService.createInvoice({ lnd: lndOutside1, tokens: initBalance1 + 1000000 })
  //FIXME: Check exact error message also
  await expect(userWallet1.pay({ invoice: request })).rejects.toThrow()
})


it('receives payment from outside', async () => {
  const memo = "myMemo"

  const request = await userWallet1.addInvoice({ value: amountInvoice, memo })
  await lnService.pay({ lnd: lndOutside1, request })
  const finalBalance = await userWallet1.getBalance()
  expect(finalBalance).toBe(initBalance1 + amountInvoice)

  const hash = getHash(request)

  const mongotx = await Transaction.findOne({ hash })
  expect(mongotx.memo).toBe(memo)

  expect(await userWallet1.updatePendingInvoice({ hash })).toBeTruthy()
  expect(await userWallet1.updatePendingInvoice({ hash })).toBeTruthy()

})

<<<<<<< HEAD
=======
// @ts-ignore
const Lightning = require('../Lightning');

it('expired payment', async () => {
  const memo = "payment that should expire"
  const { lnd } = lnService.authenticatedLndGrpc(getAuth())

  const dbSetSpy = jest.spyOn(Lightning, 'delay').mockImplementation(() => ({value: 1, unit: 'seconds', "additional_delay_value": 0}))

  const request = await userWallet1.addInvoice({ value: amountInvoice, memo })
  const { id } = await lnService.decodePaymentRequest({ lnd, request })
  expect(await InvoiceUser.countDocuments({_id: id})).toBe(1)

  // is deleting the invoice the same as when as invoice expired?
  // const res = await lnService.cancelHodlInvoice({ lnd, id })
  // console.log({res}, "cancelHodlInvoice result")

  await sleep(5000)
  
  // hacky way to test if an invoice has expired 
  // without having to to have a big timeout.
  // let i = 30
  // let hasExpired = false
  // while (i > 0 || hasExpired) {
  //   try {
  //     console.log({i}, "get invoice start")
  //     const res = await lnService.getInvoice({ lnd, id })
  //     console.log({res, i}, "has expired?")
  //   } catch (err) {
  //     console.log({err})
  //   }
  //   i--
  //   await sleep(1000)
  // }
  
  // try {
  //   await lnService.pay({ lnd: lndOutside1, request })
  // } catch (err) {
  //   console.log({err}, "error paying expired/cancelled invoice (that is intended)")
  // }

  // await expect(lnService.pay({ lnd: lndOutside1, request })).rejects.toThrow()
  

  await userWallet1.getBalance()

  await sleep(1000)
    
  expect(await InvoiceUser.countDocuments({_id: id})).toBe(0)
  
  try {
    await lnService.getInvoice({ lnd: getAuth(), id })
  } catch (err) {
    console.log({err}, "invoice should not exist any more")
  }

  expect(await userWallet1.updatePendingInvoice({ hash: id })).toBeFalsy()
  
}, 150000)

it('fails to pay when user has insufficient balance', async () => {
  const { request } = await lnService.createInvoice({ lnd: lndOutside1, tokens: initBalance1 + 1000000 })
  //FIXME: Check exact error message also
  await expect(userWallet1.pay({ invoice: request })).rejects.toThrow()
})

it('payInvoiceToAnotherGaloyUser', async () => {
  const memo = "my memo as a payer"

  const request = await userWallet2.addInvoice({ value: amountInvoice })
  await userWallet1.pay({ invoice: request, memo })

  const user1FinalBalance = await userWallet1.getBalance()
  const user2FinalBalance = await userWallet2.getBalance()

  expect(user1FinalBalance).toBe(initBalance1 - amountInvoice)
  expect(user2FinalBalance).toBe(initBalance2 + amountInvoice)

  const hash = getHash(request)
  const matchTx = tx => tx.type === 'on_us' && tx.hash === hash

  const user2Txn = await userWallet2.getTransactions()
  const user2OnUsTxn = user2Txn.filter(matchTx)
  expect(user2OnUsTxn[0].type).toBe('on_us')
  expect(user2OnUsTxn[0].description).toBe('on_us')
  await checkIsBalanced()

  const user1Txn = await userWallet1.getTransactions()
  const user1OnUsTxn = user1Txn.filter(matchTx)
  expect(user1OnUsTxn[0].type).toBe('on_us')
  expect(user1OnUsTxn[0].description).toBe(memo)

  // making request twice because there is a cancel state, and this should be re-entrant
  expect(await userWallet1.updatePendingInvoice({ hash })).toBeTruthy()
  expect(await userWallet2.updatePendingInvoice({ hash })).toBeTruthy()
  expect(await userWallet1.updatePendingInvoice({ hash })).toBeTruthy()
  expect(await userWallet2.updatePendingInvoice({ hash })).toBeTruthy()

})
>>>>>>> 4dc74a4a

it('payInvoiceToAnotherGaloyUserWithMemo', async () => {
  const memo = "invoiceMemo"

  const request = await userWallet1.addInvoice({ value: amountInvoice, memo })
  await userWallet2.pay({ invoice: request })

  const matchTx = tx => tx.type === 'on_us' && tx.hash === getHash(request)

  const user1Txn = await userWallet1.getTransactions()
  expect(user1Txn.filter(matchTx)[0].description).toBe(memo)
  expect(user1Txn.filter(matchTx)[0].type).toBe('on_us')

  const user2Txn = await userWallet2.getTransactions()
  expect(user2Txn.filter(matchTx)[0].description).toBe(memo)
  expect(user2Txn.filter(matchTx)[0].type).toBe('on_us')
})

it('payInvoiceToAnotherGaloyUserWith2DifferentMemo', async () => {
  const memo = "invoiceMemo"
  const memoPayer = "my memo as a payer"

  const request = await userWallet2.addInvoice({ value: amountInvoice, memo })
  await userWallet1.pay({ invoice: request, memo: memoPayer })

  const matchTx = tx => tx.type === 'on_us' && tx.hash === getHash(request)

  const user2Txn = await userWallet2.getTransactions()
  expect(user2Txn.filter(matchTx)[0].description).toBe(memo)
  expect(user2Txn.filter(matchTx)[0].type).toBe('on_us')

  const user1Txn = await userWallet1.getTransactions()
  expect(user1Txn.filter(matchTx)[0].description).toBe(memoPayer)
  expect(user1Txn.filter(matchTx)[0].type).toBe('on_us')
})

it('payInvoiceToSelf', async () => {
  const invoice = await userWallet1.addInvoice({ value: 1000, memo: "self payment" })
  await expect(userWallet1.pay({ invoice })).rejects.toThrow()
})

it('onUs pushPayment', async () => {
  const destination = await userWallet0.getNodePubkey()
  const res = await userWallet1.pay({ destination, username, amount: amountInvoice })

  const finalBalance0 = await userWallet0.getBalance()
  const finalBalance1 = await userWallet1.getBalance()  
  
  expect(res).toBe("success")
  expect(finalBalance0).toBe(initBalance0 + amountInvoice)
  expect(finalBalance1).toBe(initBalance1 - amountInvoice)
  await checkIsBalanced()
})

it('onUs pushPayment error for same user', async () => {
  const destination = await userWallet0.getNodePubkey()
  await expect(userWallet0.pay({ destination, username, amount: amountInvoice })).rejects.toThrow()
  await checkIsBalanced()
})

// it('pushPayment payment other node', async () => {

// })

// it('pushPayment receipt other node', async () => {

// })

it('fails to pay when channel capacity exceeded', async () => {
  const { request } = await lnService.createInvoice({ lnd: lndOutside1, tokens: 15000000 })
  await expect(userWallet1.pay({ invoice: request })).rejects.toThrow()
})


// TODO: also add to above getfees + pay
it('pay hodl invoice', async () => {
  const randomSecret = () => randomBytes(32);
  const sha256 = buffer => createHash('sha256').update(buffer).digest('hex');
  const secret = randomSecret();
  const id = sha256(secret);

  const { request } = await lnService.createHodlInvoice({ id, lnd: lndOutside1, tokens: amountInvoice });
  console.log({ request })
  const result = await userWallet1.pay({ invoice: request })

  expect(result).toBe("pending")
  const beforeBeforeSettlement = await userWallet1.getBalance()
  expect(beforeBeforeSettlement).toBe(initBalance1 - amountInvoice * (1 + FEECAP))
  // FIXME: necessary to not have openHandler ?
  // https://github.com/alexbosworth/ln-service/issues/122
  await lnService.settleHodlInvoice({ lnd: lndOutside1, secret: secret.toString('hex') });

  await sleep(5000)

  const finalBalance = await userWallet1.getBalance()
  expect(finalBalance).toBe(initBalance1 - amountInvoice)
}, 60000)

// TODO: also add to above getfees + pay
it(`don't settle hodl invoice`, async () => {
  const randomSecret = () => randomBytes(32);
  const sha256 = buffer => createHash('sha256').update(buffer).digest('hex');
  const secret = randomSecret();
  const id = sha256(secret);

  const { request } = await lnService.createHodlInvoice({ id, lnd: lndOutside1, tokens: amountInvoice });
  console.log({ request })
  const result = await userWallet1.pay({ invoice: request })
  expect(result).toBe("pending")

  console.log("payment has timeout. status is pending.")

  const intermediateBalance = await userWallet1.getBalance()
  expect(intermediateBalance).toBe(initBalance1 - (amountInvoice * (1 + FEECAP)))

  await lnService.cancelHodlInvoice({ id, lnd: lndOutside1 });

  // making sure it's propagating back to lnd0.
  // use an event to do it deterministically
  await sleep(5000)
  // await userWallet1.updatePendingPayments()

  const finalBalance = await userWallet1.getBalance()
  expect(finalBalance).toBe(initBalance1)
}, 60000)

it('if fee are too high, payment is cancelled', async () => {
  // TODO
})

it('pays zero amount invoice', async () => {
  const { request } = await lnService.createInvoice({ lnd: lndOutside1 })
  const initialBalance = await userWallet1.getBalance()
  const result = await userWallet1.pay({ invoice: request, amount: amountInvoice })
  expect(result).toBe("success")
  const finalBalance = await userWallet1.getBalance()
  expect(finalBalance).toBe(initialBalance - amountInvoice)
})

it('receive zero amount invoice', async () => {
  const initialBalance = await userWallet1.getBalance()
  const invoice = await userWallet1.addInvoice({})
  await lnService.pay({ lnd: lndOutside1, request: invoice, tokens: amountInvoice })
  const finalBalance = await userWallet1.getBalance()
  expect(finalBalance).toBe(initialBalance + amountInvoice)
})

it('fails to pay zero amt invoice without separate amt', async () => {
  const { request } = await lnService.createInvoice({ lnd: lndOutside1 })
  await expect(userWallet1.pay({ invoice: request })).rejects.toThrow()
})

it('fails to pay regular invoice with separate amt', async () => {
  const { request } = await lnService.createInvoice({ lnd: lndOutside1, tokens: amountInvoice })
  await expect(userWallet1.pay({ invoice: request, amount: amountInvoice })).rejects.toThrow()
})



// it('testDbTransaction', async () => {
//   //TODO try to fetch simulataneously (ie: with Premise.all[])
//   // balances with pending but settled transaction to see if 
//   // we can create a race condition in the DB
// })<|MERGE_RESOLUTION|>--- conflicted
+++ resolved
@@ -2,15 +2,11 @@
  * @jest-environment node
  */
 import { createHash, randomBytes } from 'crypto';
+import { FEECAP } from "../Lightning";
 import { quit } from "../lock";
-import { InvoiceUser, MainBook, setupMongoConnection, Transaction, User } from "../mongodb";
+import { InvoiceUser, setupMongoConnection, Transaction, User } from "../mongodb";
 import { checkIsBalanced, getUserWallet, lndOutside1, lndOutside2, mockGetExchangeBalance, onBoardingEarnAmt, onBoardingEarnIds, username } from "../tests/helper";
-<<<<<<< HEAD
 import { baseLogger, getHash, sleep } from "../utils";
-import { FEECAP } from "../Lightning";
-=======
-import { baseLogger, getAuth, getHash, sleep } from "../utils";
->>>>>>> 4dc74a4a
 import { getFunderWallet } from "../walletFactory";
 
 const lnService = require('ln-service')
@@ -219,8 +215,6 @@
 
 })
 
-<<<<<<< HEAD
-=======
 // @ts-ignore
 const Lightning = require('../Lightning');
 
@@ -320,7 +314,6 @@
   expect(await userWallet2.updatePendingInvoice({ hash })).toBeTruthy()
 
 })
->>>>>>> 4dc74a4a
 
 it('payInvoiceToAnotherGaloyUserWithMemo', async () => {
   const memo = "invoiceMemo"
