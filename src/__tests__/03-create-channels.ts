--- conflicted
+++ resolved
@@ -2,13 +2,7 @@
  * @jest-environment node
  */
 import { once } from 'events';
-<<<<<<< HEAD
 import { getChannels, subscribeToGraph } from 'lightning';
-=======
-import { closeChannel, getChannels, getWalletInfo, openChannel, subscribeToChannels, subscribeToGraph } from 'lightning';
-import mongoose from "mongoose";
-import { onChannelUpdated } from '../entrypoint/trigger';
->>>>>>> 3349b160
 import { updateEscrows } from "../ledger/balanceSheet";
 import { lndFeePath } from "../ledger/ledger";
 import { MainBook, setupMongoConnection } from "../mongodb";
@@ -45,59 +39,6 @@
 //this is the fixed opening and closing channel fee on devnet
 const channelFee = 7637
 
-<<<<<<< HEAD
-=======
-const openChannelTesting = async ({ lnd, other_lnd, socket, is_private = false }) => {
-
-  await waitUntilBlockHeight({ lnd: lndMain, blockHeight: initBlockCount })
-  await waitUntilBlockHeight({ lnd: other_lnd, blockHeight: initBlockCount })
-
-  const { public_key: partner_public_key } = await getWalletInfo({ lnd: other_lnd })
-
-  let openChannelPromise = openChannel({
-    lnd, local_tokens, is_private, partner_public_key, partner_socket: socket
-  })
-
-  const sub = subscribeToChannels({ lnd })
-
-  if (lnd === lndMain) {
-    sub.once('channel_opened', (channel) => onChannelUpdated({ channel, lnd, stateChange: "opened" }))
-  }
-
-  if (other_lnd === lndMain) {
-    sub.once('channel_opened', (channel) => expect(channel.is_partner_initiated).toBe(true))
-  }
-
-  await once(sub, 'channel_opening')
-
-  await mineBlockAndSync({ lnds: [lnd, other_lnd], blockHeight: initBlockCount + newBlock })
-
-  baseLogger.debug("mining blocks and waiting for channel being opened")
-
-  await Promise.all([
-    openChannelPromise,
-    // error: https://github.com/alexbosworth/ln-service/issues/122
-    // need to investigate.
-    // once(sub, 'channel_opened'),
-    mineBlockAndSync({ lnds: [lnd, other_lnd], blockHeight: initBlockCount + newBlock }),
-  ])
-
-
-  await sleep(5000)
-  await updateEscrows()
-  sub.removeAllListeners()
-}
-
-const mineBlockAndSync = async ({ lnds, blockHeight }: { lnds: Array<any>, blockHeight: number }) => {
-  await bitcoindDefaultClient.generateToAddress(newBlock, RANDOM_ADDRESS)
-  const promiseArray: Array<Promise<any>> = []
-  for (const lnd of lnds) {
-    promiseArray.push(waitUntilBlockHeight({ lnd, blockHeight }))
-  }
-  await Promise.all(promiseArray)
-}
-
->>>>>>> 3349b160
 it('opens channel from lnd1ToLndOutside1', async () => {
   const socket = `lnd-outside-1:9735`
   const { balance: initFeeInLedger } = await MainBook.balance({
