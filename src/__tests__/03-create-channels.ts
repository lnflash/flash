--- conflicted
+++ resolved
@@ -1,14 +1,10 @@
 /**
  * @jest-environment node
  */
+import { AdminWallet } from "../AdminWallet";
 import { setupMongoConnection } from "../mongodb";
-import { AdminWallet } from "../AdminWallet";
 import { checkIsBalanced, lndMain, lndOutside1, lndOutside2, RANDOM_ADDRESS, waitUntilBlockHeight } from "../tests/helper";
-<<<<<<< HEAD
 import { baseLogger, bitcoindClient, sleep } from "../utils";
-=======
-import { bitcoindClient, nodeStats, logger, sleep } from "../utils";
->>>>>>> e4fea817
 const mongoose = require("mongoose");
 const { once } = require('events');
 
