/**
 * @jest-environment node
 */
<<<<<<< HEAD
import { bitcoindAccountingPath } from "../ledger/ledger";
import { MainBook, setupMongoConnection } from "../mongodb";
import { SpecterWallet } from "../SpecterWallet";
import { checkIsBalanced, mockGetExchangeBalance, RANDOM_ADDRESS } from "./helper";
import { bitcoindDefaultClient, sleep } from "../utils";
=======
import { bitcoindAccountingPath } from "../ledger/ledger"
import { lnd } from "../lndConfig"
import { MainBook, setupMongoConnection } from "../mongodb"
import { SpecterWallet } from "../SpecterWallet"
import { checkIsBalanced, mockGetExchangeBalance, RANDOM_ADDRESS } from "./helper"
import { bitcoindDefaultClient, sleep } from "../utils"
>>>>>>> 130603f6
import { baseLogger } from '../logger'
import { UserWallet } from "../userWallet"

<<<<<<< HEAD
import mongoose from "mongoose";
import { getChainBalance } from "lightning";
import { getActiveOnchainLnd } from "../lndUtils";
=======
import mongoose from "mongoose"
import { getChainBalance } from "lightning"
>>>>>>> 130603f6

let specterWallet

const {lnd} = getActiveOnchainLnd()

jest.mock('../notifications/notification')
jest.mock('../realtimePrice')

beforeAll(async () => {
  await bitcoindDefaultClient.generateToAddress(3, RANDOM_ADDRESS)
  await sleep(1000)

  await setupMongoConnection()
  mockGetExchangeBalance()
})

beforeEach(async () => {
  // initBlockCount = await bitcoindDefaultClient.getBlockCount()
  UserWallet.setCurrentPrice(10000)
  specterWallet = new SpecterWallet({ logger: baseLogger })
})

afterEach(async () => {
  await checkIsBalanced()
})

afterAll(async () => {
  jest.restoreAllMocks()
	await mongoose.connection.close()
})

it('createWallet', async () => {

  {
    const wallets = await SpecterWallet.listWallets()

    if (wallets.length < 2) {
      await SpecterWallet.createWallet()
    }
  }

  {
    const wallets = await SpecterWallet.listWallets()
    console.log({wallets})
  }


  // console.log(await specterWallet.createDepositAddress())
  // console.log(await specterWallet.getAddressInfo({address: "bcrt1qhxdpmrcawcjz8zn2q3d4as23895yc8m9dal03m"}))
  // const balance = await SpecterWallet.listWallets()
  // expect(balance).toBe(0)
})

it('deposit to bitcoind', async () => {
  const initBitcoindBalance = await specterWallet.getBitcoindBalance()
  const { chain_balance: initLndBalance } = await getChainBalance({ lnd })

  const sats = 10000

  await specterWallet.toColdStorage({ sats })
  await bitcoindDefaultClient.generateToAddress(6, RANDOM_ADDRESS)

  // TODO: use events, to make sure lnd has updated its utxo set
  // and considered the change UTXO in the balance
  await sleep(1000)

  const bitcoindBalance = await specterWallet.getBitcoindBalance()
  const { chain_balance: lndBalance } = await getChainBalance({ lnd })

  expect(bitcoindBalance).toBe(initBitcoindBalance + sats)

  const { results: [{ fee }] } = await MainBook.ledger({ account: bitcoindAccountingPath, type: "to_cold_storage" })

  console.log({lndBalance, initLndBalance, sats, fee, bitcoindBalance, initBitcoindBalance})
  expect(lndBalance).toBe(initLndBalance - sats - fee)

})

// TODO: Fix or remove. Expectations were commented out
// it('withdrawing from bitcoind', async () => {
//   const initBitcoindBalance = await specterWallet.getBitcoindBalance()
//   const { chain_balance: initLndBalance } = await getChainBalance({ lnd })

//   const sats = 5000

//   await specterWallet.toLndWallet({ sats })
//   await bitcoindDefaultClient.generateToAddress(3, RANDOM_ADDRESS)

//   const bitcoindBalance = await specterWallet.getBitcoindBalance()

//   // const { chain_balance: lndBalance } = await getChainBalance({ lnd })

//   // console.log({initBitcoindBalance, bitcoindBalance, lndBalance, initLndBalance})
//   // expect(bitcoindBalance).toBe(initBitcoindBalance - sats)
//   // expect(lndBalance).toBe(initLndBalance + sats)


//   // const balance = await SpecterWallet.listWallets()
//   // expect(balance).toBe(0)
// })<|MERGE_RESOLUTION|>--- conflicted
+++ resolved
@@ -1,31 +1,17 @@
 /**
  * @jest-environment node
  */
-<<<<<<< HEAD
+import { getChainBalance } from "lightning";
+import mongoose from "mongoose";
 import { bitcoindAccountingPath } from "../ledger/ledger";
+import { getActiveOnchainLnd } from "../lndUtils";
+import { baseLogger } from '../logger';
 import { MainBook, setupMongoConnection } from "../mongodb";
 import { SpecterWallet } from "../SpecterWallet";
+import { UserWallet } from "../userWallet";
+import { bitcoindDefaultClient, sleep } from "../utils";
 import { checkIsBalanced, mockGetExchangeBalance, RANDOM_ADDRESS } from "./helper";
-import { bitcoindDefaultClient, sleep } from "../utils";
-=======
-import { bitcoindAccountingPath } from "../ledger/ledger"
-import { lnd } from "../lndConfig"
-import { MainBook, setupMongoConnection } from "../mongodb"
-import { SpecterWallet } from "../SpecterWallet"
-import { checkIsBalanced, mockGetExchangeBalance, RANDOM_ADDRESS } from "./helper"
-import { bitcoindDefaultClient, sleep } from "../utils"
->>>>>>> 130603f6
-import { baseLogger } from '../logger'
-import { UserWallet } from "../userWallet"
 
-<<<<<<< HEAD
-import mongoose from "mongoose";
-import { getChainBalance } from "lightning";
-import { getActiveOnchainLnd } from "../lndUtils";
-=======
-import mongoose from "mongoose"
-import { getChainBalance } from "lightning"
->>>>>>> 130603f6
 
 let specterWallet
 
