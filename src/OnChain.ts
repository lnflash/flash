--- conflicted
+++ resolved
@@ -5,14 +5,11 @@
 import { customerPath, lndAccountingPath } from "./ledger";
 import { disposer } from "./lock";
 import { MainBook, Transaction, User } from "./mongodb";
-<<<<<<< HEAD
 import { ITransaction, IOnChainPayment, ISuccess } from "./types";
 import { amountOnVout, bitcoindClient, btc2sat, getAuth, LoggedError, LOOK_BACK, myOwnAddressesOnVout } from "./utils";
 import { UserWallet } from "./wallet";
-=======
 import { IOnChainPayment, ISuccess, ITransaction } from "./types";
 import { amountOnVout, bitcoindDefaultClient, btc2sat, getAuth, LoggedError, LOOK_BACK, myOwnAddressesOnVout } from "./utils";
->>>>>>> f96cda14
 
 const using = require('bluebird').using
 
@@ -36,21 +33,14 @@
     ])
   }
 
-<<<<<<< HEAD
   // FIXME: should be static but doesn't work with mixin
-  async getUserFromAddress({address}: {address: string}) { 
-    return User.findOne({ onchain_addresses: { $in: address } }) 
-  }
-
-  async getOnchainFee({address}: {address: string}): Promise<number> {
-    const payeeUser = await this.getUserFromAddress({address})
-=======
   // this would return a User if address belong to our wallet
-  async tentativelyGetPayeeUser({address}) { return User.findOne({ onchain_addresses: { $in: address } }) }
+  async tentativelyGetPayeeUser({address}) { 
+    return User.findOne({ onchain_addresses: { $in: address } })
+  }
 
   async getOnchainFee({address}: {address: string}): Promise<number | Error> {
     const payeeUser = await this.tentativelyGetPayeeUser({address})
->>>>>>> f96cda14
 
     let fee
 
@@ -78,11 +68,7 @@
       throw new LoggedError(error)
     }
 
-<<<<<<< HEAD
-    const payeeUser = await this.getUserFromAddress({address})
-=======
     const payeeUser = await this.tentativelyGetPayeeUser({address})
->>>>>>> f96cda14
 
     if (payeeUser) {
       const onchainLoggerOnUs = onchainLogger.child({onUs: true})
@@ -180,18 +166,9 @@
 
   }
 
-<<<<<<< HEAD
   async getLastOnChainAddress(): Promise<string> {
     if (this.user.onchain_addresses.length === 0) {
       // FIXME this should not be done in a query but only in a mutation?
-=======
-  async getLastOnChainAddress(): Promise<String | undefined> {
-    let user = this.user
-
-    if (user.onchain_addresses.length === 0) {
-      // TODO create one address when a user is created instead?
-      // FIXME this shold not be done in a query but only in a mutation?
->>>>>>> f96cda14
       await this.getOnChainAddress()
     }
  
@@ -351,13 +328,8 @@
   }
 
   // raw encoded transaction
-<<<<<<< HEAD
   async getSatsAndAddressPerTx(tx) {
     const {vout} = await bitcoindClient.decodeRawTransaction(tx)
-=======
-  async getSatsAndAddress(tx) {
-    const {vout} = await bitcoindDefaultClient.decodeRawTransaction(tx)
->>>>>>> f96cda14
 
     //   vout: [
     //   {
