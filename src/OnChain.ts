--- conflicted
+++ resolved
@@ -2,21 +2,13 @@
 import { assert } from "console";
 import { intersection, last } from "lodash";
 import moment from "moment";
-<<<<<<< HEAD
 import { customerPath, lndAccountingPath } from "./ledger";
-import { disposer } from "./lock";
-import { MainBook, Transaction, User } from "./mongodb";
-import { IOnChainPayment, ISuccess, ITransaction } from "./types";
-import { amountOnVout, bitcoindDefaultClient, btc2sat, getAuth, LoggedError, LOOK_BACK, myOwnAddressesOnVout } from "./utils";
-import { UserWallet } from "./wallet";
-=======
-import { customerPath, lightningAccountingPath } from "./ledger";
 import { lnd } from "./lndConfig";
 import { disposer } from "./lock";
 import { MainBook, Transaction, User } from "./mongodb";
 import { IOnChainPayment, ISuccess, ITransaction } from "./types";
 import { amountOnVout, baseLogger, bitcoindDefaultClient, btc2sat, LoggedError, LOOK_BACK, myOwnAddressesOnVout } from "./utils";
->>>>>>> 01783c20
+import { UserWallet } from "./wallet";
 
 const using = require('bluebird').using
 
@@ -25,12 +17,6 @@
 // but fees are the same
 const someAmount = 50000
 
-<<<<<<< HEAD
-export const OnChainMixin = (superclass) => class extends superclass {
-  lnd = lnService.authenticatedLndGrpc(getAuth()).lnd
-  private currency = "BTC"
-=======
->>>>>>> 01783c20
 
 export const getOnChainTransactions = async ({ lnd, incoming }: { lnd: any, incoming: boolean }) => {
   try {
