const lnService = require('ln-service');
import { assert } from "console";
import { filter, includes, intersection, last, sumBy } from "lodash";
<<<<<<< HEAD
import { customerPath, lightningAccountingPath } from "./ledger";
import { disposer } from "./lock";
import { MainBook, Transaction, User } from "./mongodb";
import { IOnChainPayment, ISuccess } from "./types";
import { bitcoindClient, btc2sat, getAuth, getCurrencyEquivalent, logger, sendToAdmin } from "./utils";
=======
import moment from "moment";
import { disposer } from "./lock";
import { MainBook, Transaction, User } from "./mongodb";
import { Price } from "./priceImpl";
import { ILightningTransaction, IOnChainPayment, ISuccess } from "./types";
import { addCurrentValueToMetadata, bitcoindClient, btc2sat, getAuth, logger, satsToUsdCached, sendToAdmin } from "./utils";
import { customerPath } from "./wallet";
>>>>>>> 317af224
const util = require('util')

const using = require('bluebird').using

// TODO: look if tokens/amount has an effect on the fees
// we don't want to go back and forth between RN and the backend if amount changes
// but fees are the same
const someAmount = 50000

export const amountOnVout = ({vout, onchain_addresses}) => {
  // TODO: check if this is always [0], ie: there is always a single addresses for vout for lnd output
  return sumBy(filter(vout, tx => includes(onchain_addresses, tx.scriptPubKey.addresses[0])), "value")
}

export const OnChainMixin = (superclass) => class extends superclass {
  lnd = lnService.authenticatedLndGrpc(getAuth()).lnd

  constructor(...args) {
    super(...args)
  }

  async getBalance() {
    await this.updatePending()
    return super.getBalance()
  }

  async updatePending() {
    await this.updateOnchainPayment()
    return super.updatePending()
  }

  async PayeeUser(address: string) { return User.findOne({ onchain_addresses: { $in: address } }) }

  async getOnchainFee({address}: {address: string}): Promise<number | Error> {
    const payeeUser = await this.PayeeUser(address)

    let fee

    if (payeeUser) {
      fee = 0
    } else {
      const sendTo = [{ address, tokens: someAmount }];
      ({ fee } = await lnService.getChainFeeEstimate({ lnd: this.lnd, send_to: sendTo }))
    }

    return fee
  }

  async onChainPay({ address, amount, memo }: IOnChainPayment): Promise<ISuccess | Error> {
    const balance = await this.getBalance()
    
    // quit early if balance is not enough
    if (balance < amount) {
      throw Error(`cancelled: balance is too low. have: ${balance} sats, need ${amount}`)
    }

    const payeeUser = await this.PayeeUser(address)

    if (payeeUser) {
      // FIXME: Using == here because === returns false even for same uids
      if (payeeUser._id == this.uid) {
        throw Error('User tried to pay themselves')
      }

      const sats = amount

      const addedMetadata = await getCurrencyEquivalent({ sats, fee: 0 })
      const metadata = Object.assign({ currency: this.currency, type: "onchain_on_us", pending: false }, addedMetadata)

      return await using(disposer(this.uid), async (lock) => {

        await MainBook.entry()
          .debit(customerPath(payeeUser._id), sats, metadata)
          .credit(this.accountPath, sats, {...metadata, memo})
          .commit()
        
        return true
      })
    }

    const { chain_balance: onChainBalance } = await lnService.getChainBalance({ lnd: this.lnd })

    let estimatedFee, id

    const sendTo = [{ address, tokens: amount }]

    try {
      ({ fee: estimatedFee } = await lnService.getChainFeeEstimate({ lnd: this.lnd, send_to: sendTo }))
    } catch (err) {
      logger.error({ err }, `Unable to estimate fee for on-chain transaction`)
      throw new Error(`Unable to estimate fee for on-chain transaction: ${err}`)
    }

    // case where there is not enough money available within lnd on-chain wallet
    if (onChainBalance < amount + estimatedFee) {
      const body = `insufficient onchain balance. have ${onChainBalance}, need ${amount + estimatedFee}`

      //FIXME: use pagerduty instead of text
      await sendToAdmin(body)
      throw Error(body)
    }

    return await using(disposer(this.uid), async (lock) => {
      
      // case where the user doesn't have enough money
      if (balance < amount + estimatedFee) {
        throw Error(`cancelled: balance is too low. have: ${balance} sats, need ${amount + estimatedFee}`)
        // TODO: report error in a way this can be handled propertly in React Native
      }

      try {
        ({ id } = await lnService.sendToChainAddress({ address, lnd: this.lnd, tokens: amount }))
      } catch (err) {
        logger.error({ err }, "Impossible to sendToChainAddress")
        return false
      }

      const outgoingOnchainTxns = await this.getOnChainTransactions({ lnd: this.lnd, incoming: false })

      const [{ fee }] = outgoingOnchainTxns.filter(tx => tx.id === id)

      {
        const sats = amount + fee
        
        const addedMetadata = await getCurrencyEquivalent({ sats, fee })
        const metadata = Object.assign({ currency: this.currency, hash: id, type: "onchain_payment", pending: true }, addedMetadata)

        // TODO/FIXME refactor. add the transaction first and set the fees in a second tx.
        await MainBook.entry(memo)
          .debit(lightningAccountingPath, sats, metadata)
          .credit(this.accountPath, sats, metadata)
          .commit()
      }

      return true

    })

  }

  async getLastOnChainAddress(): Promise<String | Error | undefined> {
    let user = await User.findOne({ _id: this.uid })
    if (!user) { // this should not happen. is test that relevant?
      logger.error("no user is associated with this address")
      throw new Error(`no user with this uid`)
    }

    if (user.onchain_addresses?.length === 0) {
      // TODO create one address when a user is created instead?
      // FIXME this shold not be done in a query but only in a mutation?
      await this.getOnChainAddress()
      user = await User.findOne({ _id: this.uid })
    }

    return last(user.onchain_addresses)
  }

  async getOnChainAddress(): Promise<String | Error> {
    // another option to investigate is to have a master key / client
    // (maybe this could be saved in JWT)
    // and a way for them to derive new key
    // 
    // this would avoid a communication to the server 
    // every time you want to show a QR code.

    let address

    try {
      const format = 'p2wpkh';
      const response = await lnService.createChainAddress({
        lnd: this.lnd,
        format,
      })
      address = response.address
    } catch (err) {
      throw new Error(`internal error getting address ${util.inspect({ err })}`)
    }

    try {
      const user = await User.findOne({ _id: this.uid })
      if (!user) { // this should not happen. is test that relevant?
        logger.error("no user is associated with this address")
        throw new Error(`no user with this uid`)
      }

      user.onchain_addresses.push(address)
      await user.save()

    } catch (err) {
      throw new Error(`internal error storing new onchain address to db ${util.inspect({ err })}`)
    }

    return address
  }

  async getOnChainTransactions({ lnd, incoming }: { lnd: any, incoming: boolean }) {
    try {
      const onchainTransactions = await lnService.getChainTransactions({ lnd })
      return onchainTransactions.transactions.filter(tx => incoming === !tx.is_outgoing)
    } catch (err) {
      const err_string = `${util.inspect({ err }, { showHidden: false, depth: null })}`
      throw new Error(`issue fetching transaction: ${err_string})`)
    }
  }

  async getIncomingOnchainPayments({confirmed}: {confirmed: boolean}) {

    const lnd_incoming_txs = await this.getOnChainTransactions({ lnd: this.lnd, incoming: true })
    
    //        { block_id: '0000000000000b1fa86d936adb8dea741a9ecd5f6a58fc075a1894795007bdbc',
    //          confirmation_count: 712,
    //          confirmation_height: 1744148,
    //          created_at: '2020-05-14T01:47:22.000Z',
    //          fee: undefined,
    //          id: '5e3d3f679bbe703131b028056e37aee35a193f28c38d337a4aeb6600e5767feb',
    //          is_confirmed: true,
    //          is_outgoing: false,
    //          output_addresses: [Array],
    //          tokens: 10775,
    //          transaction: '020000000001.....' } ] }

    const lnd_incoming_filtered = lnd_incoming_txs.filter(tx => tx.is_confirmed === confirmed)

    const { onchain_addresses } = await User.findOne({ _id: this.uid }, { onchain_addresses: 1 })

    const user_matched_txs = lnd_incoming_filtered.filter(tx => intersection(tx.output_addresses, onchain_addresses).length > 0)

    return user_matched_txs
  }

  async getTransactions(): Promise<Array<ILightningTransaction>> {
    const confirmed = await super.getTransactions()

    //  ({
    //   created_at: moment(item.timestamp).unix(),
    //   amount: item.debit - item.credit,
    //   sat: item.sat,
    //   usd: item.usd,
    //   description: item.memoPayer || item.memo || item.type, // TODO remove `|| item.type` once users have upgraded
    //   type: item.type,
    //   hash: item.hash,
    //   fee: item.fee,
    //   feeUsd: item.feeUsd,
    //   // destination: TODO
    //   pending: item.pending,
    //   id: item._id,
    //   currency: item.currency
    //  })


    // TODO: only get onchain transaction as of the last 14 days to make the query faster, for now.
    // (transactions are ejected from mempool after 14 days by default)

    // TODO: should have outgoing unconfirmed transaction as well.
    // they are in medici, but not necessarily confirmed
    const unconfirmed = await this.getIncomingOnchainPayments({confirmed: false})

    
    // {
    //   block_id: undefined,
    //   confirmation_count: undefined,
    //   confirmation_height: undefined,
    //   created_at: '2020-10-06T17:18:26.000Z',
    //   description: undefined,
    //   fee: undefined,
    //   id: '709dcc443014d14bf906b551d60cdb814d6f98f1caa3d40dcc49688175b2146a',
    //   is_confirmed: false,
    //   is_outgoing: false,
    //   output_addresses: [Array],
    //   tokens: 100000000,
    //   transaction: '020000000001019b5e33c844cc72b093683cec8f743f1ddbcf075077e5851cc8a598a844e684850100000000feffffff022054380c0100000016001499294eb1f4936f15472a891ba400dc09bfd0aa7b00e1f505000000001600146107c29ed16bf7712347ddb731af713e68f1a50702473044022016c03d070341b8954fe8f956ed1273bb3852d3b4ba0d798e090bb5fddde9321a022028dad050cac2e06fb20fad5b5bb6f1d2786306d90a1d8d82bf91e03a85e46fa70121024e3c0b200723dda6862327135ab70941a94d4f353c51f83921fcf4b5935eb80495000000'
    // }


    // TODO: refactor Price
    const price = await new Price().lastPrice()

    return [
      ...unconfirmed.map(({ tokens, id, created_at }) => ({
        id, 
        amount: tokens,
        pending: true,
        created_at: moment(created_at).unix(),
        sat: tokens,
        usd: satsToUsdCached(tokens, price),
        description: "pending",
        type: "onchain_receipt",
        hash: id,
        currency: "BTC",
        fee: 0,
        feeUsd: 0,
      })),
      ...confirmed
    ]
  }

  async updateOnchainPayment() {

    const user_matched_txs = await this.getIncomingOnchainPayments({confirmed: true})

    const type = "onchain_receipt"

    return await using(disposer(this.uid), async (lock) => {

      // FIXME O(n) ^ 2. bad.
      for (const matched_tx of user_matched_txs) {

        // has the transaction has not been added yet to the user account?
        const mongotx = await Transaction.findOne({ account_path: this.accountPathMedici, type, hash: matched_tx.id })

        // logger.debug({ matched_tx, mongotx }, "updateOnchainPayment with user %o", this.uid)

        if (!mongotx) {

          const {vout} = await bitcoindClient.decodeRawTransaction(matched_tx.transaction)

          //   vout: [
          //   {
          //     value: 1,
          //     n: 0,
          //     scriptPubKey: {
          //       asm: '0 13584315784642a24d62c7dd1073f24c60604a10',
          //       hex: '001413584315784642a24d62c7dd1073f24c60604a10',
          //       reqSigs: 1,
          //       type: 'witness_v0_keyhash',
          //       addresses: [ 'bcrt1qzdvyx9tcgep2yntzclw3quljf3sxqjsszrwx2x' ]
          //     }
          //   },
          //   {
          //     value: 46.9999108,
          //     n: 1,
          //     scriptPubKey: {
          //       asm: '0 44c6e3f09c2462f9825e441a69d3f2c2325f3ab8',
          //       hex: '001444c6e3f09c2462f9825e441a69d3f2c2325f3ab8',
          //       reqSigs: 1,
          //       type: 'witness_v0_keyhash',
          //       addresses: [ 'bcrt1qgnrw8uyuy330nqj7gsdxn5ljcge97w4cu4c7m0' ]
          //     }
          //   }
          // ]

          // TODO: dedupe from getIncomingOnchainPayments
          const { onchain_addresses } = await User.findOne({ _id: this.uid }, { onchain_addresses: 1 })

          // we have to look at the precise vout because lnd sums up the value at the transaction level, not at the vout level.
          // ie: if an attacker send 10 to user A at Galoy, and 10 to user B at galoy in a sinle transaction,
          // both would be credited 20, unless we do the below filtering.
          const value = amountOnVout({vout, onchain_addresses})

          const sats = btc2sat(value)
          assert(matched_tx.tokens >= sats)

<<<<<<< HEAD
          const addedMetadata = await getCurrencyEquivalent({ sats })
          const metadata = { type, hash: matched_tx.id , ...addedMetadata }
    
=======
          const metadata = { currency: this.currency, type, hash: matched_tx.id, pending: false }
          await addCurrentValueToMetadata(metadata, { sats })

>>>>>>> 317af224
          await MainBook.entry()
            .debit(this.accountPath, sats, metadata)
            .credit(lightningAccountingPath, sats, metadata)
            .commit()
        }

      }

    })
  }

};<|MERGE_RESOLUTION|>--- conflicted
+++ resolved
@@ -1,21 +1,14 @@
 const lnService = require('ln-service');
 import { assert } from "console";
 import { filter, includes, intersection, last, sumBy } from "lodash";
-<<<<<<< HEAD
+import moment from "moment";
 import { customerPath, lightningAccountingPath } from "./ledger";
-import { disposer } from "./lock";
-import { MainBook, Transaction, User } from "./mongodb";
-import { IOnChainPayment, ISuccess } from "./types";
-import { bitcoindClient, btc2sat, getAuth, getCurrencyEquivalent, logger, sendToAdmin } from "./utils";
-=======
-import moment from "moment";
 import { disposer } from "./lock";
 import { MainBook, Transaction, User } from "./mongodb";
 import { Price } from "./priceImpl";
 import { ILightningTransaction, IOnChainPayment, ISuccess } from "./types";
-import { addCurrentValueToMetadata, bitcoindClient, btc2sat, getAuth, logger, satsToUsdCached, sendToAdmin } from "./utils";
-import { customerPath } from "./wallet";
->>>>>>> 317af224
+import { bitcoindClient, btc2sat, getAuth, getCurrencyEquivalent, logger, satsToUsdCached, sendToAdmin } from "./utils";
+
 const util = require('util')
 
 const using = require('bluebird').using
@@ -368,15 +361,9 @@
           const sats = btc2sat(value)
           assert(matched_tx.tokens >= sats)
 
-<<<<<<< HEAD
           const addedMetadata = await getCurrencyEquivalent({ sats })
-          const metadata = { type, hash: matched_tx.id , ...addedMetadata }
-    
-=======
-          const metadata = { currency: this.currency, type, hash: matched_tx.id, pending: false }
-          await addCurrentValueToMetadata(metadata, { sats })
-
->>>>>>> 317af224
+          const metadata = { currency: this.currency, type, hash: matched_tx.id, pending: false, ...addedMetadata }
+          
           await MainBook.entry()
             .debit(this.accountPath, sats, metadata)
             .credit(lightningAccountingPath, sats, metadata)
