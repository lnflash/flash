--- conflicted
+++ resolved
@@ -100,13 +100,8 @@
         payee_addresses: [address]
       }
 
-<<<<<<< HEAD
-      // FIXME: this lock seems useless
-      return await using(disposer(this.uid), async (lock) => {
-=======
       // TODO: this lock seems useless
       return await using(disposer(this.user._id), async (lock) => {
->>>>>>> 516070af
 
         await MainBook.entry()
           .credit(customerPath(payeeUser._id), sats, metadata)
