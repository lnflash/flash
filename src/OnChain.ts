--- conflicted
+++ resolved
@@ -1,19 +1,14 @@
 const lnService = require('ln-service');
 import { assert } from "console";
-import { filter, includes, intersection, last, sumBy } from "lodash";
+import { intersection, last } from "lodash";
 import moment from "moment";
 import { customerPath, lightningAccountingPath } from "./ledger";
 import { disposer } from "./lock";
 import { MainBook, Transaction, User } from "./mongodb";
 import { Price } from "./priceImpl";
 import { ILightningTransaction, IOnChainPayment, ISuccess } from "./types";
-<<<<<<< HEAD
-import { bitcoindClient, btc2sat, getAuth, getCurrencyEquivalent, logger, satsToUsdCached, sendToAdmin } from "./utils";
-
-=======
-import { addCurrentValueToMetadata, amountOnVout, bitcoindClient, btc2sat, getAuth, LoggedError, satsToUsdCached } from "./utils";
-import { customerPath } from "./wallet";
->>>>>>> 366a774a
+import { amountOnVout, bitcoindClient, btc2sat, getAuth, getCurrencyEquivalent, LoggedError, satsToUsdCached } from "./utils";
+
 const util = require('util')
 
 const using = require('bluebird').using
@@ -95,11 +90,8 @@
           .credit(this.accountPath, sats, {...metadata, memo})
           .commit()
         
-<<<<<<< HEAD
-=======
         onchainLoggerOnUs.info({ success: true, ...metadata }, "onchain payment succeed")
 
->>>>>>> 366a774a
         return true
       })
     }
@@ -146,30 +138,22 @@
       const outgoingOnchainTxns = await this.getOnChainTransactions({ lnd: this.lnd, incoming: false })
 
       const [{ fee }] = outgoingOnchainTxns.filter(tx => tx.id === id)
-      let metadata
 
       {
         const sats = amount + fee
-<<<<<<< HEAD
         
         const addedMetadata = await getCurrencyEquivalent({ sats, fee })
         const metadata = { currency: this.currency, hash: id, type: "onchain_payment", pending: true, ...addedMetadata }
-=======
-        metadata = { currency: this.currency, hash: id, type: "onchain_payment", pending: true }
-        await addCurrentValueToMetadata(metadata, { sats, fee })
->>>>>>> 366a774a
 
         // TODO/FIXME refactor. add the transaction first and set the fees in a second tx.
         await MainBook.entry(memo)
           .debit(lightningAccountingPath, sats, metadata)
           .credit(this.accountPath, sats, metadata)
           .commit()
-      }
-
-<<<<<<< HEAD
-=======
-      onchainLogger.info({success: true , ...metadata}, 'successfull onchain payment')
->>>>>>> 366a774a
+
+        onchainLogger.info({success: true , ...metadata}, 'successfull onchain payment')
+      }
+
       return true
 
     })
