const lnService = require('ln-service');
import { assert } from "console";
import { filter, includes, intersection, last, sumBy } from "lodash";
import { disposer } from "./lock";
import { MainBook, Transaction, User } from "./mongodb";
import { IOnChainPayment, ISuccess } from "./types";
<<<<<<< HEAD
import { getCurrencyEquivalent, getAuth, logger, sendToAdmin } from "./utils";
=======
import { addCurrentValueToMetadata, bitcoindClient, btc2sat, getAuth, logger, sendToAdmin } from "./utils";
>>>>>>> 13d6ef38
import { customerPath } from "./wallet";
const util = require('util')

const using = require('bluebird').using

// TODO: look if tokens/amount has an effect on the fees
// we don't want to go back and forth between RN and the backend if amount changes
// but fees are the same
const someAmount = 50000

export const amountOnVout = ({vout, onchain_addresses}) => {
  // TODO: check if this is always [0], ie: there is always a single addresses for vout for lnd output
  return sumBy(filter(vout, tx => includes(onchain_addresses, tx.scriptPubKey.addresses[0])), "value")
}

export const OnChainMixin = (superclass) => class extends superclass {
  lnd = lnService.authenticatedLndGrpc(getAuth()).lnd

  constructor(...args) {
    super(...args)
  }

  async getBalance() {
    await this.updatePending()
    return super.getBalance()
  }

  async updatePending() {
    await this.updateOnchainPayment()
    return super.updatePending()
  }

  async PayeeUser(address: string) { return User.findOne({ onchain_addresses: { $in: address } }) }

  async getOnchainFee({address}: {address: string}): Promise<number | Error> {
    const payeeUser = await this.PayeeUser(address)

    let fee

    if (payeeUser) {
      fee = 0
    } else {
      const sendTo = [{ address, tokens: someAmount }];
      ({ fee } = await lnService.getChainFeeEstimate({ lnd: this.lnd, send_to: sendTo }))
    }

    return fee
  }

  async onChainPay({ address, amount, memo }: IOnChainPayment): Promise<ISuccess | Error> {
    const balance = await this.getBalance()
    
    // quit early if balance is not enough
    if (balance < amount) {
      throw Error(`cancelled: balance is too low. have: ${balance} sats, need ${amount}`)
    }

    const payeeUser = await this.PayeeUser(address)

    if (payeeUser) {
      // FIXME: Using == here because === returns false even for same uids
      if (payeeUser._id == this.uid) {
        throw Error('User tried to pay themselves')
      }

      const sats = amount

      const addedMetadata = await getCurrencyEquivalent({ sats, fee: 0 })
      const metadata = Object.assign({ currency: this.currency, type: "onchain_on_us", pending: false }, addedMetadata)

      return await using(disposer(this.uid), async (lock) => {

<<<<<<< HEAD
        //case where user doesn't have enough money
        if (balance < amount) {
          throw Error(`cancelled: balance is too low. have: ${balance} sats, need ${amount}`)
        }

        await MainBook.entry()
=======
        await MainBook.entry()
          .credit(this.accountPath, sats, {...metadata, memo})
>>>>>>> 13d6ef38
          .debit(customerPath(payeeUser._id), sats, metadata)
          .credit(this.accountPath, sats, metadata)
          .commit()
        
        return true
      })
    }

    const { chain_balance: onChainBalance } = await lnService.getChainBalance({ lnd: this.lnd })

    let estimatedFee, id

    const sendTo = [{ address, tokens: amount }]

    try {
      ({ fee: estimatedFee } = await lnService.getChainFeeEstimate({ lnd: this.lnd, send_to: sendTo }))
    } catch (err) {
      logger.error({ err }, `Unable to estimate fee for on-chain transaction`)
      throw new Error(`Unable to estimate fee for on-chain transaction: ${err}`)
    }

    // case where there is not enough money available within lnd on-chain wallet
    if (onChainBalance < amount + estimatedFee) {
      const body = `insufficient onchain balance. have ${onChainBalance}, need ${amount + estimatedFee}`

      //FIXME: use pagerduty instead of text
      await sendToAdmin(body)
      throw Error(body)
    }

    return await using(disposer(this.uid), async (lock) => {
      
      // case where the user doesn't have enough money
      if (balance < amount + estimatedFee) {
        throw Error(`cancelled: balance is too low. have: ${balance} sats, need ${amount + estimatedFee}`)
        // TODO: report error in a way this can be handled propertly in React Native
      }

      try {
        ({ id } = await lnService.sendToChainAddress({ address, lnd: this.lnd, tokens: amount }))
      } catch (err) {
        logger.error({ err }, "Impossible to sendToChainAddress")
        return false
      }

      const outgoingOnchainTxns = await this.getOnChainTransactions({ lnd: this.lnd, incoming: false })

      const [{ fee }] = outgoingOnchainTxns.filter(tx => tx.id === id)

      {
        const sats = amount + fee
        
        const addedMetadata = await getCurrencyEquivalent({ sats, fee })
        const metadata = Object.assign({ currency: this.currency, hash: id, type: "onchain_payment", pending: true }, addedMetadata)

        // TODO/FIXME refactor. add the transaction first and set the fees in a second tx.
        await MainBook.entry(memo)
          .debit('Assets:Reserve:Lightning', sats, metadata)
          .credit(this.accountPath, sats, metadata)
          .commit()
      }

      return true

    })

  }

  async getLastOnChainAddress(): Promise<String | Error | undefined> {
    let user = await User.findOne({ _id: this.uid })
    if (!user) { // this should not happen. is test that relevant?
      logger.error("no user is associated with this address")
      throw new Error(`no user with this uid`)
    }

    if (user.onchain_addresses?.length === 0) {
      // TODO create one address when a user is created instead?
      // FIXME this shold not be done in a query but only in a mutation?
      await this.getOnChainAddress()
      user = await User.findOne({ _id: this.uid })
    }

    return last(user.onchain_addresses)
  }

  async getOnChainAddress(): Promise<String | Error> {
    // another option to investigate is to have a master key / client
    // (maybe this could be saved in JWT)
    // and a way for them to derive new key
    // 
    // this would avoid a communication to the server 
    // every time you want to show a QR code.

    let address

    try {
      const format = 'p2wpkh';
      const response = await lnService.createChainAddress({
        lnd: this.lnd,
        format,
      })
      address = response.address
    } catch (err) {
      throw new Error(`internal error getting address ${util.inspect({ err })}`)
    }

    try {
      const user = await User.findOne({ _id: this.uid })
      if (!user) { // this should not happen. is test that relevant?
        logger.error("no user is associated with this address")
        throw new Error(`no user with this uid`)
      }

      user.onchain_addresses.push(address)
      await user.save()

    } catch (err) {
      throw new Error(`internal error storing new onchain address to db ${util.inspect({ err })}`)
    }

    return address
  }

  async getOnChainTransactions({ lnd, incoming }: { lnd: any, incoming: boolean }) {
    try {
      const onchainTransactions = await lnService.getChainTransactions({ lnd })
      return onchainTransactions.transactions.filter(tx => incoming === !tx.is_outgoing)
    } catch (err) {
      const err_string = `${util.inspect({ err }, { showHidden: false, depth: null })}`
      throw new Error(`issue fetching transaction: ${err_string})`)
    }
  }

  async getIncomingOnchainPayments({confirmed}: {confirmed: boolean}) {

    const lnd_incoming_txs = await this.getOnChainTransactions({ lnd: this.lnd, incoming: true })
    
    //        { block_id: '0000000000000b1fa86d936adb8dea741a9ecd5f6a58fc075a1894795007bdbc',
    //          confirmation_count: 712,
    //          confirmation_height: 1744148,
    //          created_at: '2020-05-14T01:47:22.000Z',
    //          fee: undefined,
    //          id: '5e3d3f679bbe703131b028056e37aee35a193f28c38d337a4aeb6600e5767feb',
    //          is_confirmed: true,
    //          is_outgoing: false,
    //          output_addresses: [Array],
    //          tokens: 10775,
    //          transaction: '020000000001.....' } ] }

    const lnd_incoming_filtered = lnd_incoming_txs.filter(tx => tx.is_confirmed === confirmed)

    const { onchain_addresses } = await User.findOne({ _id: this.uid }, { onchain_addresses: 1 })

    const user_matched_txs = lnd_incoming_filtered.filter(tx => intersection(tx.output_addresses, onchain_addresses).length > 0)

    return user_matched_txs
  }

  async getPendingIncomingOnchainPayments() {
    return (await this.getIncomingOnchainPayments({confirmed: false})).map(({ tokens, id }) => ({ amount: tokens, txId: id }))
  }

  async updateOnchainPayment() {

    const user_matched_txs = await this.getIncomingOnchainPayments({confirmed: true})

    const type = "onchain_receipt"

    return await using(disposer(this.uid), async (lock) => {

      // FIXME O(n) ^ 2. bad.
      for (const matched_tx of user_matched_txs) {

        // has the transaction has not been added yet to the user account?
        const mongotx = await Transaction.findOne({ account_path: this.accountPathMedici, type, hash: matched_tx.id })

        // logger.debug({ matched_tx, mongotx }, "updateOnchainPayment with user %o", this.uid)

        if (!mongotx) {

<<<<<<< HEAD
          const sats = matched_tx.tokens
=======
          const {vout} = await bitcoindClient.decodeRawTransaction(matched_tx.transaction)

          //   vout: [
          //   {
          //     value: 1,
          //     n: 0,
          //     scriptPubKey: {
          //       asm: '0 13584315784642a24d62c7dd1073f24c60604a10',
          //       hex: '001413584315784642a24d62c7dd1073f24c60604a10',
          //       reqSigs: 1,
          //       type: 'witness_v0_keyhash',
          //       addresses: [ 'bcrt1qzdvyx9tcgep2yntzclw3quljf3sxqjsszrwx2x' ]
          //     }
          //   },
          //   {
          //     value: 46.9999108,
          //     n: 1,
          //     scriptPubKey: {
          //       asm: '0 44c6e3f09c2462f9825e441a69d3f2c2325f3ab8',
          //       hex: '001444c6e3f09c2462f9825e441a69d3f2c2325f3ab8',
          //       reqSigs: 1,
          //       type: 'witness_v0_keyhash',
          //       addresses: [ 'bcrt1qgnrw8uyuy330nqj7gsdxn5ljcge97w4cu4c7m0' ]
          //     }
          //   }
          // ]

          // TODO: dedupe from getIncomingOnchainPayments
          const { onchain_addresses } = await User.findOne({ _id: this.uid }, { onchain_addresses: 1 })

          // we have to look at the precise vout because lnd sums up the value at the transaction level, not at the vout level.
          // ie: if an attacker send 10 to user A at Galoy, and 10 to user B at galoy in a sinle transaction,
          // both would be credited 20, unless we do the below filtering.
          const value = amountOnVout({vout, onchain_addresses})

          const sats = btc2sat(value)
          assert(matched_tx.tokens >= sats)

          const metadata = { currency: this.currency, type, hash: matched_tx.id }
          await addCurrentValueToMetadata(metadata, { sats })
>>>>>>> 13d6ef38

          const addedMetadata = await getCurrencyEquivalent({ sats })
          const metadata = Object.assign({ currency: this.currency, type, hash: matched_tx.id }, addedMetadata)
    
          await MainBook.entry()
            .debit(this.accountPath, sats, metadata)
            .credit('Assets:Reserve:Lightning', sats, metadata)
            .commit()
        }

      }

    })
  }

};<|MERGE_RESOLUTION|>--- conflicted
+++ resolved
@@ -4,11 +4,7 @@
 import { disposer } from "./lock";
 import { MainBook, Transaction, User } from "./mongodb";
 import { IOnChainPayment, ISuccess } from "./types";
-<<<<<<< HEAD
-import { getCurrencyEquivalent, getAuth, logger, sendToAdmin } from "./utils";
-=======
-import { addCurrentValueToMetadata, bitcoindClient, btc2sat, getAuth, logger, sendToAdmin } from "./utils";
->>>>>>> 13d6ef38
+import { bitcoindClient, btc2sat, getAuth, getCurrencyEquivalent, logger, sendToAdmin } from "./utils";
 import { customerPath } from "./wallet";
 const util = require('util')
 
@@ -81,19 +77,9 @@
 
       return await using(disposer(this.uid), async (lock) => {
 
-<<<<<<< HEAD
-        //case where user doesn't have enough money
-        if (balance < amount) {
-          throw Error(`cancelled: balance is too low. have: ${balance} sats, need ${amount}`)
-        }
-
         await MainBook.entry()
-=======
-        await MainBook.entry()
+          .debit(customerPath(payeeUser._id), sats, metadata)
           .credit(this.accountPath, sats, {...metadata, memo})
->>>>>>> 13d6ef38
-          .debit(customerPath(payeeUser._id), sats, metadata)
-          .credit(this.accountPath, sats, metadata)
           .commit()
         
         return true
@@ -272,9 +258,6 @@
 
         if (!mongotx) {
 
-<<<<<<< HEAD
-          const sats = matched_tx.tokens
-=======
           const {vout} = await bitcoindClient.decodeRawTransaction(matched_tx.transaction)
 
           //   vout: [
@@ -313,12 +296,8 @@
           const sats = btc2sat(value)
           assert(matched_tx.tokens >= sats)
 
-          const metadata = { currency: this.currency, type, hash: matched_tx.id }
-          await addCurrentValueToMetadata(metadata, { sats })
->>>>>>> 13d6ef38
-
           const addedMetadata = await getCurrencyEquivalent({ sats })
-          const metadata = Object.assign({ currency: this.currency, type, hash: matched_tx.id }, addedMetadata)
+          const metadata = { currency: this.currency, type, hash: matched_tx.id , ...addedMetadata }
     
           await MainBook.entry()
             .debit(this.accountPath, sats, metadata)
