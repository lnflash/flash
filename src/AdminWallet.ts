--- conflicted
+++ resolved
@@ -1,11 +1,6 @@
 import { filter, sumBy } from "lodash";
-<<<<<<< HEAD
-import { accountingExpenses, escrowAccountingPath, lightningAccountingPath } from "./ledger";
-import { MainBook, Transaction, User } from "./mongodb";
-=======
 import { accountingExpenses, escrowAccountingPath, lightningAccountingPath, openChannelFees } from "./ledger";
 import { InvoiceUser, MainBook, Transaction, User } from "./mongodb";
->>>>>>> 2c80ba6e
 import { baseLogger, getAuth } from "./utils";
 import { getBrokerWallet, getFunderWallet, WalletFactory } from "./walletFactory";
 const lnService = require('ln-service')
