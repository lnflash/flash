import _ from "lodash"
import { sat2btc } from "./utils"
import moment from "moment"
import { PriceHistory } from "./schema"
import ccxt from "ccxt"

interface ITick {
  id: number // timestamp
  o: number // opening price
}

export class Price {
  readonly pair
  readonly path
  readonly ccxt
  readonly exchange_string
  readonly exchange
  readonly logger

  constructor({ logger }) {
    this.exchange_string = "bitfinex"

    this.exchange = new ccxt[this.exchange_string]({
      enableRateLimit: true,
      rateLimit: 2500,
      timeout: 5000,
    })

    this.pair = "BTC/USD"
    this.path = {
      "pair.name": this.pair,
      "pair.exchange.name": this.exchange_string,
    }
    this.logger = logger
  }

  /**
   * favor lastCached
   * only used for unit test
   */
  async getFromExchange({
    since,
    limit,
  }: {
    since: number
    limit: number
    init: boolean
  }): Promise<Array<Record<string, unknown>>> {
    this.logger.info("start fetching data from exchange")
    let ohlcv
    try {
      ohlcv = await this.exchange.fetchOHLCV(this.pair, "1h", since, limit)
      this.logger.info("data fetched from exchange")
    } catch (e) {
      if (e instanceof ccxt.NetworkError) {
        throw new Error(`fetchTicker failed due to a network error: ${e.message}`)
      } else if (e instanceof ccxt.ExchangeError) {
        throw new Error(`fetchTicker failed due to exchange error: ${e.message}`)
      } else {
        throw new Error(`issue with ref exchanges: ${e}`)
      }
    }

    return ohlcv
  }

  async lastCached(): Promise<Array<ITick>> {
    const ohlcv = await PriceHistory.findOne(this.path)
    // TODO use sort + only request the last 25 data points at the db level for optimization
    // assuming we can do this on subquery in MongoDB
    const data = ohlcv.pair.exchange.price
    const result = data
      .map((value) => ({
        id: moment(value._id).unix(),
        o: value.o,
      }))
      .sort((a, b) => a.t - b.t)
      .slice(-(24 * 366 + 1)) // 1y of hourly candles / FIXME use date instead.
    return result
  }

  async update(init = false): Promise<boolean | Error> {
    const increment = 720 // how many candles
    const increment_ms = increment * 3600 * 1000
    const endDate = new Date().valueOf() - 3600 * 1000

    const startDate = init
      ? new Date().valueOf() - 1000 * 3600 * 24 * 366
      : new Date().valueOf() - 1000 * 3600 * 25

    const limit = init ? increment : 25

    let currDate = startDate

    let doc = await PriceHistory.findOne(this.path)

    if (doc === null) {
      doc = new PriceHistory({
        pair: {
          name: "BTC/USD",
          exchange: {
            name: this.exchange_string,
          },
        },
      })
    }

    // skip if it has not been an hour since last update
    try {
<<<<<<< HEAD
      // eslint-disable-next-line @typescript-eslint/ban-ts-comment
      // @ts-ignore-error: TODO
=======
      // @ts-expect-error: TODO
>>>>>>> ebd90cbd
      const diff = moment().diff(moment(_.last(doc.pair.exchange.price)._id))
      if (diff < 1000 * 60 * 60) {
        return false
      }
    } catch (err) {
      this.logger.info({ err }, "can't detect last price")
    }

    while (currDate < endDate) {
      this.logger.debug({ currDate, endDate }, "loop to fetch data from exchange")
      const ohlcv = await this.getFromExchange({ since: currDate, limit, init })

      console.log({ ohlcv })

      try {
        for (const value of ohlcv) {
          // FIXME inefficient
          if (doc.pair.exchange.price.find((obj) => obj._id.getTime() === value[0])) {
            // this.logger.debug({value0: value[0]}, "we already have those price datas in our database")
            continue
          }

          this.logger.debug({ value0: value[0] }, "adding entry to our price database")
          // @ts-expect-error: TODO
          doc.pair.exchange.price.push({ _id: value[0], o: sat2btc(value[1]) })

          // console.log({price: doc.pair.exchange.price})
        }

        await doc.save()
      } catch (err) {
        throw new Error("cannot save to db: " + err.toString())
      }

      currDate += increment_ms
    }

    return true
  }

  // async updateSpot(): Promise<void> {
  //     await this.initDb()

  //     const price = await this.getFromExchange()
  //     const priceDb = new this.PriceHistoryModel({ price }); // FIXME
  //     try {
  //         await priceDb.save()
  //     }
  //     catch (err) {
  //         throw new functions.https.HttpsError('internal', 'cannot save to db: ' + err.toString())
  //     }
  // }
}<|MERGE_RESOLUTION|>--- conflicted
+++ resolved
@@ -107,12 +107,7 @@
 
     // skip if it has not been an hour since last update
     try {
-<<<<<<< HEAD
-      // eslint-disable-next-line @typescript-eslint/ban-ts-comment
-      // @ts-ignore-error: TODO
-=======
       // @ts-expect-error: TODO
->>>>>>> ebd90cbd
       const diff = moment().diff(moment(_.last(doc.pair.exchange.price)._id))
       if (diff < 1000 * 60 * 60) {
         return false
