import * as jwt from 'jsonwebtoken'
<<<<<<< HEAD
=======
import * as lnService from "ln-service"
import { filter, includes, sumBy } from "lodash"
>>>>>>> 366a774a
import * as moment from 'moment'
import { Price } from "./priceImpl"
export const validate = require("validate.js")
const lightningPayReq = require('bolt11')
const BitcoindClient = require('bitcoin-core')

export const baseLogger = require('pino')({ level: process.env.LOGLEVEL || "info" })
const util = require('util')

// @ts-ignore
import { GraphQLError } from "graphql";

// FIXME: super ugly hack.
// for some reason LoggedError get casted as GraphQLError
// in the formatError function that graphqlQL use to parse error before
// sending it back to the client. this is a temporary workaround
export const customLoggerPrefix = `custom: `

export class LoggedError extends GraphQLError {
  constructor(message) {
    super(`${customLoggerPrefix}${message}`);
  }
}

const connection_obj = {
  network: process.env.NETWORK, username: 'rpcuser', password: 'rpcpass',
  host: process.env.BITCOINDADDR, port: process.env.BITCOINDPORT
}

export const amountOnVout = ({vout, onchain_addresses}) => {
  // TODO: check if this is always [0], ie: there is always a single addresses for vout for lnd output
  return sumBy(filter(vout, tx => includes(onchain_addresses, tx.scriptPubKey.addresses[0])), "value")
}

export const bitcoindClient = new BitcoindClient(connection_obj)

export const getHash = (request) => {
  const decoded = lightningPayReq.decode(request)
  return decoded.tags.filter(item => item.tagName === "payment_hash")[0].data
}

export const getAmount = (request): number | undefined => {
  const decoded = lightningPayReq.decode(request)
  return decoded.satoshis
}

export const btc2sat = (btc: number) => {
  return btc * Math.pow(10, 8)
}

export const sat2btc = (sat: number) => {
  return sat / Math.pow(10, 8)
}

<<<<<<< HEAD
export const getCurrencyEquivalent = async ({sats, usd, fee}: {sats: number, usd?: number, fee?: number}) => {
  let _usd = usd
  let feeUsd
=======
export const addCurrentValueToMetadata = async (metadata, { sats, usd, fee }: { sats: number, usd?: number, fee?: number }) => {
  let _usd = usd
>>>>>>> 366a774a

  if (!usd) {
    _usd = await satsToUsd(sats)
  }

<<<<<<< HEAD
=======
  metadata['sats'] = sats
  metadata['usd'] = _usd

>>>>>>> 366a774a
  if (fee) {
    feeUsd = await satsToUsd(fee)
  }

  return {fee, feeUsd, sats, usd: _usd}
}

export const satsToUsd = async sats => {
  // TODO: caching in graphql, should be passed as a variable to addInvoice
  // FIXME: remove the baseLogger
  const lastPrices = await new Price({logger: baseLogger }).lastPrice() // sats/usd
  const usdValue = lastPrices * sats
  return usdValue
}

export const satsToUsdCached = (sats, price) => {
  return price * sats
}

export const randomIntFromInterval = (min, max) =>
  Math.floor(Math.random() * (max - min + 1) + min)

export async function sleep(ms) {
  return new Promise(resolve => setTimeout(resolve, ms));
}

export function timeout(delay, msg) {
  return new Promise(function(resolve, reject) {
    setTimeout(function() {
      reject(new Error(msg));
    }, delay);
  });
}

export const createToken = ({ uid, currency, network }) => jwt.sign(
  { uid, network, currency }, process.env.JWT_SECRET, {
  // TODO use asymetric signature
  // and verify the signature from the client
  // otherwise we could get subject to DDos attack
  //
  // we will also need access token for this to work
  // otherwise, the client could still receive a fake invoice/on chain address
  // from a malicious address and the client app would not be able to
  // verify signature
  //
  // see: https://www.theregister.com/2018/04/24/myetherwallet_dns_hijack/
  algorithm: 'HS256',
})

// we are extending validate so that we can validate dates
// which are not supported date by default
validate.extend(validate.validators.datetime, {
  // The value is guaranteed not to be null or undefined but otherwise it
  // could be anything.
  parse: function(value: any, options: any) {
    return +moment.utc(value);
  },
  // Input is a unix timestamp
  format: function(value: any, options: any) {
    const format = options.dateOnly ? "YYYY-MM-DD" : "YYYY-MM-DD hh:mm:ss";
    return moment.utc(value).format(format);
  }
})

export const getAuth = () => {
  // network = process.env.NETWORK // TODO
  const cert = process.env.TLS
  const macaroon = process.env.MACAROON
  const lndip = process.env.LNDIP
  const port = process.env.LNDRPCPORT ?? 10009

  if (!cert || !macaroon || !lndip) {
    throw new Error('missing environment variable for lnd')
  }

  const socket = `${lndip}:${port}`

  return { macaroon, cert, socket };
}

export async function measureTime(operation: Promise<any>): Promise<[any, number]> {
  const startTime = process.hrtime()
  const result = await operation
  const timeElapsed = process.hrtime(startTime)
  const timeElapsedms = timeElapsed[0] * 1000 + timeElapsed[1] / 1000000
  return [result, timeElapsedms]
}

export async function nodeStats ({lnd}) {
  const result = await lnService.getWalletInfo({ lnd })
  const peersCount = result.peers_count
  const channelsCount = result.active_channels_count
  return {
    peersCount,
    channelsCount
  }
}<|MERGE_RESOLUTION|>--- conflicted
+++ resolved
@@ -1,9 +1,6 @@
 import * as jwt from 'jsonwebtoken'
-<<<<<<< HEAD
-=======
 import * as lnService from "ln-service"
 import { filter, includes, sumBy } from "lodash"
->>>>>>> 366a774a
 import * as moment from 'moment'
 import { Price } from "./priceImpl"
 export const validate = require("validate.js")
@@ -58,25 +55,14 @@
   return sat / Math.pow(10, 8)
 }
 
-<<<<<<< HEAD
 export const getCurrencyEquivalent = async ({sats, usd, fee}: {sats: number, usd?: number, fee?: number}) => {
   let _usd = usd
   let feeUsd
-=======
-export const addCurrentValueToMetadata = async (metadata, { sats, usd, fee }: { sats: number, usd?: number, fee?: number }) => {
-  let _usd = usd
->>>>>>> 366a774a
 
   if (!usd) {
     _usd = await satsToUsd(sats)
   }
 
-<<<<<<< HEAD
-=======
-  metadata['sats'] = sats
-  metadata['usd'] = _usd
-
->>>>>>> 366a774a
   if (fee) {
     feeUsd = await satsToUsd(fee)
   }
