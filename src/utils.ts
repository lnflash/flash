--- conflicted
+++ resolved
@@ -25,11 +25,8 @@
     });
 }
 
-<<<<<<< HEAD
-export const createToken = ({uid, network}) => jwt.sign({ uid, network }, process.env.JWT_SECRET, {
-=======
-export const createToken = ({uid}) => jwt.sign({ uid, network: process.env.NETWORK }, JWT_SECRET, {
->>>>>>> d471a929
+export const createToken = ({uid}) => jwt.sign(
+    { uid, network: process.env.NETWORK }, process.env.JWT_SECRET, {
     // TODO use asymetric signature
     // and verify the signature from the client
     // otherwise we could get subject to DDos attack
