// @ts-ignore
import { GraphQLError } from "graphql"
import _ from 'lodash';

import * as moment from 'moment'
import validate from "validate.js"
import bitcoindClient from 'bitcoin-core'
import { parsePaymentRequest } from 'invoices';

import pino from 'pino'
export const baseLogger = pino({ level: process.env.LOGLEVEL || "info" })

// how many block are we looking back for getChainTransactions
export const LOOK_BACK = 2016


// @ts-ignore
import { GraphQLError } from "graphql";
import { Transaction, User } from "./schema";
import axios from "axios";
import { yamlConfig } from "./config";


// FIXME: super ugly hack.
// for some reason LoggedError get casted as GraphQLError
// in the formatError function that graphqlQL use to parse error before
// sending it back to the client. this is a temporary workaround
export const customLoggerPrefix = `custom: `

export class LoggedError extends GraphQLError {
  constructor(message) {
    super(`${customLoggerPrefix}${message}`);
  }
}

const PROXY_CHECK_APIKEY = yamlConfig?.PROXY_CHECK_APIKEY

const connection_obj = {
  network: process.env.NETWORK,
  username: 'rpcuser',
  password: 'rpcpass',
  host: process.env.BITCOINDADDR,
  port: process.env.BITCOINDPORT,
  version: '0.21.0',
}


export const addContact = async ({ uid, username }) => {
  // https://stackoverflow.com/questions/37427610/mongodb-update-or-insert-object-in-array

  const result = await User.update(
    {
      _id: uid,
      "contacts.id": username
    },
    {
      $inc: { "contacts.$.transactionsCount": 1 },
    },
  )

  if(!result.nModified) {
    await User.update(
      {
        _id: uid
      },
      {
        $addToSet: {
          contacts: {
            id: username
          }
        }
      }
    );
  }
}

export const BitcoindClient = ({ wallet = "" }) => new bitcoindClient({ ...connection_obj, wallet })
export const bitcoindDefaultClient = BitcoindClient({ wallet: "" })

export const amountOnVout = ({ vout, onchain_addresses }): number => {
  // TODO: check if this is always [0], ie: there is always a single addresses for vout for lnd output
  return _.sumBy(_.filter(vout, tx => _.includes(onchain_addresses, tx.scriptPubKey.addresses[0])), "value")
}

export const myOwnAddressesOnVout = ({ vout, onchain_addresses }) => {
  // TODO: check if this is always [0], ie: there is always a single addresses for vout for lnd output
  return _.intersection(_.union(vout.map(output => output.scriptPubKey.addresses[0])), onchain_addresses)
}


export const getHash = (request) => {
  return parsePaymentRequest({ request }).id
}

export const getAmount = (request): number | undefined => {
  return parsePaymentRequest({ request }).tokens
}

export const btc2sat = (btc: number) => {
  return Math.round(btc * Math.pow(10, 8))
}

export const sat2btc = (sat: number) => {
  return sat / Math.pow(10, 8)
}

export const satsToUsdCached = (sats, price) => {
  return price * sats
}

export const randomIntFromInterval = (min, max) =>
  Math.floor(Math.random() * (max - min + 1) + min)

export async function sleep(ms) {
  return new Promise(resolve => setTimeout(resolve, ms));
}

export function timeout(delay, msg) {
  return new Promise(function(resolve, reject) {
    setTimeout(function() {
      reject(new Error(msg));
    }, delay);
  });
}

// we are extending validate so that we can validate dates
// which are not supported date by default
validate.extend(validate.validators.datetime, {
  // The value is guaranteed not to be null or undefined but otherwise it
  // could be anything.
  parse: function(value: any, options: any) {
    return +moment.utc(value);
  },
  // Input is a unix timestamp
  format: function(value: any, options: any) {
    const format = options.dateOnly ? "YYYY-MM-DD" : "YYYY-MM-DD hh:mm:ss";
    return moment.utc(value).format(format);
  }
})


export async function measureTime(operation: Promise<any>): Promise<[any, number]> {
  const startTime = process.hrtime()
  const result = await operation
  const timeElapsed = process.hrtime(startTime)
  const timeElapsedms = timeElapsed[0] * 1000 + timeElapsed[1] / 1000000
  return [result, timeElapsedms]
}

export const isInvoiceAlreadyPaidError = (err) => {
  if("invoice is already paid" === (err[2]?.err?.details || err[2]?.failures?.[0]?.[2]?.err?.details)) {
    return true
  }
  return false
}

export const caseInsensitiveRegex = (input) => {
  return new RegExp(`^${input}$`, 'i')
}

// Throws an error if neither or both value1 and value2 are provided
export const inputXOR = (arg1, arg2) => {
  const [[key1, value1]] = Object.entries(arg1)
  const [[key2, value2]] = Object.entries(arg2)
  if(!(!value1 != !value2)) {
    throw new LoggedError(`Either ${key1} or ${key2} is required, but not both`);
  }
}

export const fetchIPDetails = async ({currentIP, user, logger}) => {
  if (process.env.NODE_ENV === "test") {
    return
  }
  
  try {
    if(user.lastIPs.some(ipObject => ipObject.ip === currentIP)) {
      return
    }

    const {data} = await axios.get(`http://proxycheck.io/v2/${currentIP}?key=${PROXY_CHECK_APIKEY}&vpn=1&asn=1`)
    const ipinfo = (({provider, country, region, city, type}) => ({provider, country, region, city, type}))(data[currentIP])
    await User.updateOne({_id: user._id}, {$push: {lastIPs: ipinfo}})
  } catch (error) {
<<<<<<< HEAD
    logger.error({error}, 'Failed to fetch ip details')
=======
    logger.info({error}, 'Failed to fetch ip details')
>>>>>>> 908dff06
  }
}<|MERGE_RESOLUTION|>--- conflicted
+++ resolved
@@ -181,10 +181,6 @@
     const ipinfo = (({provider, country, region, city, type}) => ({provider, country, region, city, type}))(data[currentIP])
     await User.updateOne({_id: user._id}, {$push: {lastIPs: ipinfo}})
   } catch (error) {
-<<<<<<< HEAD
-    logger.error({error}, 'Failed to fetch ip details')
-=======
     logger.info({error}, 'Failed to fetch ip details')
->>>>>>> 908dff06
   }
 }