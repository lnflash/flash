--- conflicted
+++ resolved
@@ -1,10 +1,6 @@
 import { LightningBtcWallet } from "../LightningBtcWallet"
-<<<<<<< HEAD
-import { setupMongoConnection, User } from "../mongodb"
-=======
 // import { LightningUserWallet } from "./src/LightningUserWallet"
 // import { setupMongoConnection, User } from "./src/mongodb"
->>>>>>> 8284dd14
 
 const csv = require('csv-parser')
 const fs = require('fs')
@@ -13,10 +9,7 @@
   console.log({phone})
   const user = await User.findOne({ phone })
 
-<<<<<<< HEAD
-=======
   // return new LightningUserWallet({ uid: user._id })
->>>>>>> 8284dd14
   if (user.currency === "BTC") {
     return new LightningBtcWallet({ uid: user._id })
   } else {
