import { User } from "./schema"

export type Side = "buy" | "sell"
export type Currency = "USD" | "BTC"


export type ISuccess = boolean

export interface ILightningWalletUser {
  user: any
  logger: any
}

// Lightning

export interface IAddInvoiceRequest {
  value: number,
  memo: string | undefined,
  selfGenerated?: boolean,
}

export interface IAddBTCInvoiceRequest {
  value: number | undefined,
  memo?: string | undefined,
  selfGenerated?: boolean
}

export interface IAddUSDInvoiceRequest {
  value: number,
  memo: string | undefined
}

export type IAddInvoiceResponse = {
  request: string
}

export type ChainType = "lightning" | "onchain"

// TODO:
// refactor lightning/onchain and payment/receipt/onus
// to 2 different variables.
// also log have renamed "paid-invoice" --> "receipt"

<<<<<<< HEAD
export type TransactionType = "payment" | "paid-invoice" | "on_us" |
  "onchain_receipt" | "onchain_payment" | "onchain_on_us" |
  "exchange_rebalance" |
  "fee" | "escrow" | "routing_fee" |
=======
export type TransactionType = "payment" | "paid-invoice" | "on_us" | 
  "onchain_receipt" | "onchain_payment" | "onchain_on_us" | 
  "exchange_rebalance" | 
  "fee" | "escrow" | "deposit_fee" |
>>>>>>> 687e9e20
  "onchain_receipt_pending" // only for notification, not persistent in mongodb

export const Levels = [1, 2]

export interface IOnChainPayment {
  address: string,
  amount: number,
  memo?: string
}

export interface ITransaction {
  amount: number
  description: string
  created_at: Date
  hash?: string
  destination?: string
  type: TransactionType
  pending: boolean
  addresses?: [string]
}

export interface IFeeRequest {
  destination?: string,
  amount?: number,
  invoice?: string,
  username?: string
}

export interface IPaymentRequest {
  destination?: string,
  username?: string,
  amount?: number,
  invoice?: string,
  memo?: string,
  isReward?: boolean,
}

export type IPayInvoice = {
  invoice: string
}

export interface IQuoteRequest {
  side: Side,
  satAmount?: number, // sell
  invoice?: string,   // buy
}

export interface IDataNotification {
  type: TransactionType,
  amount: number
  hash?: string,
  txid?: string, // FIXME in mongodb, there is no differenciation between hash and txid?
}

export interface IPaymentNotification {
  amount: number,
  type: string,
  user: typeof User,
  logger: any,
  hash?: string,
  txid?: string,
}

export interface INotification {
  user: typeof User,
  title: string,
  data?: IDataNotification
  body?: string,
  logger: any
}

// onboarding
export const OnboardingEarn = {
  walletDownloaded: 1,
  walletActivated: 1,
  whatIsBitcoin: 1,
  sat: 2,
  whereBitcoinExist: 5,
  whoControlsBitcoin: 5,
  copyBitcoin: 5,
  moneyImportantGovernement: 10,
  moneyIsImportant: 10,
  whyStonesShellGold: 10,
  moneyEvolution: 10,
  coincidenceOfWants: 10,
  moneySocialAggrement: 10,

  WhatIsFiat: 10,
  whyCareAboutFiatMoney: 10,
  GovernementCanPrintMoney: 10,
  FiatLosesValueOverTime: 10,
  OtherIssues: 10,
  LimitedSupply: 20,
  Decentralized: 20,
  NoCounterfeitMoney: 20,
  HighlyDivisible: 20,
  securePartOne: 20,
  securePartTwo: 20,


  freeMoney: 50,
  custody: 100,
  digitalKeys: 100,
  backupWallet: 500,
  fiatMoney: 100,
  bitcoinUnique: 100,
  moneySupply: 100,
  newBitcoin: 100,
  creator: 100,
  volatility: 50000,
  activateNotifications: 500,
  phoneVerification: 2000,
  firstLnPayment: 1000,
  transaction: 500,
  paymentProcessing: 500,
  decentralization: 500,
  privacy: 500,
  mining: 500,
  inviteAFriend: 5000,
  bankOnboarded: 10000,
  buyFirstSats: 10000,
  debitCardActivation: 10000,
  firstCardSpending: 10000,
  firstSurvey: 10000,
  activateDirectDeposit: 10000,
  doubleSpend: 500,
  exchangeHack: 500,
  energy: 500,
  difficultyAdjustment: 500,
  dollarCostAveraging: 500,
  scalability: 500,
  lightning: 500,
  moneyLaundering: 500,
  tweet: 1000,
}<|MERGE_RESOLUTION|>--- conflicted
+++ resolved
@@ -41,17 +41,10 @@
 // to 2 different variables.
 // also log have renamed "paid-invoice" --> "receipt"
 
-<<<<<<< HEAD
 export type TransactionType = "payment" | "paid-invoice" | "on_us" |
   "onchain_receipt" | "onchain_payment" | "onchain_on_us" |
   "exchange_rebalance" |
-  "fee" | "escrow" | "routing_fee" |
-=======
-export type TransactionType = "payment" | "paid-invoice" | "on_us" | 
-  "onchain_receipt" | "onchain_payment" | "onchain_on_us" | 
-  "exchange_rebalance" | 
-  "fee" | "escrow" | "deposit_fee" |
->>>>>>> 687e9e20
+  "fee" | "escrow" | "deposit_fee" | "routing_fee" |
   "onchain_receipt_pending" // only for notification, not persistent in mongodb
 
 export const Levels = [1, 2]
