--- conflicted
+++ resolved
@@ -107,7 +107,6 @@
     default: "user",
     // TODO : enfore the fact there can be only one dealer
   },
-<<<<<<< HEAD
   
   onchain: {
     type: [{
@@ -120,10 +119,6 @@
         required: true,
       }
     }],
-=======
-  onchain_addresses: {
-    type: [String],
->>>>>>> 130603f6
     default: [],
   },
   level: {
@@ -309,14 +304,6 @@
   return (volume?.outgoingSats > 1000 || volume?.incomingSats > 1000)
 })
 
-<<<<<<< HEAD
-=======
-UserSchema.index({
-  title: 1,
-  coordinate: 1,
-})
-
->>>>>>> 130603f6
 UserSchema.statics.getUser = async function({ username, phone }) {
   inputXOR({ phone }, { username })
   let user
