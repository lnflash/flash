import { setupMongoConnection } from "./db"
// this import needs to be before medici

import dotenv from "dotenv";
import { rule, shield } from 'graphql-shield';
import { GraphQLServer } from 'graphql-yoga';
import { ContextParameters } from 'graphql-yoga/dist/types';
import * as jwt from 'jsonwebtoken';
import { JWT_SECRET } from "./const";
import { LightningUserWallet } from "./LightningUserWallet";
import { Price } from "./priceImpl";
import { login, requestPhoneCode } from "./text";
import { OnboardingEarn } from "./types";
<<<<<<< HEAD
const path = require("path");
const mongoose = require("mongoose");
=======
let path = require("path");

>>>>>>> 40cc24fd
dotenv.config()


const commitHash = process.env.COMMITHASH
const buildTime = process.env.BUILDTIME

const DEFAULT_USD = {
  currency: "USD",
  balance: 0,
  transactions: [],
  id: "USD",
}

const resolvers = {
  Query: {
    me: async (_, __, {uid}) => {
      const User = mongoose.model("User")
      const user = await User.findOne({_id: uid})
      console.log({user})
      console.log("me")
      return {
        id: uid,
        level: 1,
      }
    },
    wallet: async (_, __, {uid}) => {
      const lightningWallet = new LightningUserWallet({uid})

      const btw_wallet = {
        id: "BTC",
        currency: "BTC",
        balance: lightningWallet.getBalance(), // FIXME why a function and not a callback?
        transactions:  lightningWallet.getTransactions()
      }

      return ([btw_wallet,
        DEFAULT_USD]
      )
    },
    buildParameters: async () => {
      try {
        return {commitHash, buildTime}
      } catch (err) {
        console.warn(err)
        throw err
      }
    },
    prices: async () => {
      try {
        const price = new Price()
        const lastPrices = await price.lastCached()
        return lastPrices
      } catch (err) {
        console.warn(err)
        throw err
      }
    },
    earnList: async (_, __, {uid}) => {
      const response: Object[] = []
  
      const User = mongoose.model("User")
      const user = await User.findOne({_id: uid})
      const earned = user?.earn || [] 
  
      for (const [id, value] of Object.entries(OnboardingEarn)) {
        response.push({
          id,
          value,
          completed: earned.findIndex(item => item === id) !== -1,
        })
      }
  
      return response
    },
  },
  Mutation: {
    requestPhoneCode: async (_, {phone}) => {
      return {success: requestPhoneCode({phone})}
    },
    login: async (_, {phone, code, network}) => {
      return {token: login({phone, code, network})}
    },
    updateUser: async (_, {user}) => {
      // FIXME manage uid
      // TODO only level for now
      const lightningWallet = new LightningUserWallet({uid: user._id})
      const result = await lightningWallet.setLevel({level: 1})
      return {
        id: user._id,
        level: result.level,
      }
    },
    invoice: async (_, __, {uid}) => {
      const lightningWallet = new LightningUserWallet({uid})
      return ({
  
        addInvoice: async ({value, memo}) => {
          try {
            const result = await lightningWallet.addInvoice({value, memo})
            console.log({result})
            return result
          } catch (err) {
            console.warn(err)
            throw err
          }
        },
        updatePendingInvoice: async ({hash}) => {
          try {
            return await lightningWallet.updatePendingInvoice({hash})
          } catch (err) {
            console.warn(err)
            throw err
          }
        },
        payInvoice: async ({invoice}) => {
          try {
            const success = await lightningWallet.payInvoice({invoice})
            console.log({success})
            return success
          } catch (err) {
            console.warn(err)
            throw err
          }
        },
    })},
    earnCompleted: async (_, {ids}, {uid}) => {
      console.log({ids})
      try {
        const lightningWallet = new LightningUserWallet({uid})
        const success = await lightningWallet.addEarn(ids)
        return success
      } catch (err) {
        console.warn(err)
        throw err
      }
    },
    deleteUser: () => {
      // TODO
    },
    onchain: async (_, __, {uid}) => {
      const lightningWallet = new LightningUserWallet({uid})
      const getNewAddress = await lightningWallet.getOnChainAddress()
      return {getNewAddress}
    }
}}



function getUid(ctx: ContextParameters) {
  
  let token
  try {
    const auth = ctx.request.get('Authorization')
    console.log({auth})

    if (!auth) {
      return null
    }

    if (auth.split(" ")[0] !== "Bearer") {
      throw Error("not a bearer token")
    }
  
    const raw_token = auth.split(" ")[1]
    token = jwt.verify(raw_token, JWT_SECRET);

    // TODO assert bitcoin network
  } catch (err) {
    return null
    // TODO return new AuthenticationError("Not authorised"); ?
    // ie: differenciate between non authenticated, and not authorized
  }

  console.log("uid: " + token.uid)
  return token.uid
}

const isAuthenticated = rule({ cache: 'contextual' })(
  async (parent, args, ctx, info) => {
    return ctx.uid !== null
  },
)

const permissions = shield({
  Query: {
    // prices: not(isAuthenticated),
    // earnList: isAuthenticated,
    wallet: isAuthenticated,
    me: isAuthenticated,
  },
  Mutation: {
    // requestPhoneCode: not(isAuthenticated),
    // login: not(isAuthenticated),
  
    onchain: isAuthenticated,
    invoice: isAuthenticated,
    earnCompleted: isAuthenticated,
    updateUser: isAuthenticated,
    deleteUser: isAuthenticated,
  },
})

const server = new GraphQLServer({
  typeDefs: path.join(__dirname, "schema.graphql"), 
  resolvers,
  middlewares: [permissions],
  context: async (req) => {
    const result = {
      ...req,
      uid: getUid(req)
    }
    return result
  }
 })

const options = {
  endpoint: '/graphql',
}

setupMongoConnection()
.then(() => {
  server.start(options, ({ port }) =>
  console.log(
    `Server started, listening on port ${port} for incoming requests.`,
  ),
)
}).catch((err) => console.log(err))
<|MERGE_RESOLUTION|>--- conflicted
+++ resolved
@@ -11,13 +11,8 @@
 import { Price } from "./priceImpl";
 import { login, requestPhoneCode } from "./text";
 import { OnboardingEarn } from "./types";
-<<<<<<< HEAD
 const path = require("path");
 const mongoose = require("mongoose");
-=======
-let path = require("path");
-
->>>>>>> 40cc24fd
 dotenv.config()
 
 
