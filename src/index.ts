import dotenv from "dotenv";
import { rule, shield } from 'graphql-shield';
import { GraphQLServer } from 'graphql-yoga';
import * as jwt from 'jsonwebtoken';
import { startsWith } from "lodash";
import moment from "moment";
import { v4 as uuidv4 } from 'uuid';
<<<<<<< HEAD
import { setupMongoConnection, User } from "./mongodb";
=======
import { DbVersion, setupMongoConnection, User, MapDB } from "./mongodb";
>>>>>>> 0dff9369
import { sendNotification } from "./notification";
import { Price } from "./priceImpl";
import { login, requestPhoneCode } from "./text";
import { OnboardingEarn } from "./types";
import { upgrade } from "./upgrade";
<<<<<<< HEAD
import { baseLogger, customLoggerPrefix, getAuth, getMinBuildNumber, nodeStats } from "./utils";
import { UserWallet } from "./wallet";
import { WalletFactory, WalletFromUsername } from "./walletFactory";
import { mainCache } from "./cache"
=======
import { baseLogger, customLoggerPrefix, getAuth, nodeStats } from "./utils";
import { UserWallet } from "./wallet";
import { WalletFactory, WalletFromUsername } from "./walletFactory";
>>>>>>> 0dff9369
const util = require('util')
const lnService = require('ln-service')


const path = require("path");
dotenv.config()

const graphqlLogger = baseLogger.child({ module: "graphql" })
const pino = require('pino')

const pino_http = require('pino-http')({
  logger: graphqlLogger,
  wrapSerializers: false,

  // Define custom serializers
  serializers: {
    err: pino.stdSerializers.err,
    req: pino.stdSerializers.req,
    res: (res) => ({
      // FIXME: kind of a hack. body should be in in req. but have not being able to do it.
      body: res.req.body,
      ...pino.stdSerializers.res(res)
    })
  },
  reqCustomProps: function(req) {
    return {
      // FIXME: duplicate parsing from graphql context.
      token: verifyToken(req)
    }
  },
  autoLogging: {
    ignorePaths: ["/healthz"]
  }
})

const { lnd } = lnService.authenticatedLndGrpc(getAuth())

const commitHash = process.env.COMMITHASH
const buildTime = process.env.BUILDTIME
const helmRevision = process.env.HELMREVISION

const resolvers = {
  Query: {
    me: async (_, __, { uid, user }) => {
      const { phone, username } = user

      return {
        id: uid,
        level: 1,
        phone,
        username,
      }
    },
    wallet: async (_, __, { wallet }) => ([{
      id: wallet.currency,
      currency: wallet.currency,
      balance: () => wallet.getBalance(),
      transactions: () => wallet.getTransactions(),
      csv: () => wallet.getStringCsv()
    }]),
    nodeStats: async () => nodeStats({lnd}),
    buildParameters: async () => {
      const { minBuildNumber, lastBuildNumber } = await getMinBuildNumber()

      return {
        id: lastBuildNumber,
        commitHash: () => commitHash,
        buildTime: () => buildTime,
        helmRevision: () => helmRevision,
        minBuildNumberAndroid: minBuildNumber,
        minBuildNumberIos: minBuildNumber,
        lastBuildNumberAndroid: lastBuildNumber,
        lastBuildNumberIos: lastBuildNumber,
    }},
    prices: async (_, __, {logger}) => {
      const key = "lastCached"
      let value
    
      value = mainCache.get(key);
      if ( value === undefined ){
        const price = new Price({logger})
        const lastCached = await price.lastCached()
        // TODO: maybe have a better way to reset the cache.
        // if we have 300 seconds of cache here, but we also only fetch from prometheus value only every 300 seconds
        // then the price value could be stale up to 600 seconds on the client side
        mainCache.set( key, lastCached, [ 300 ] )
        value = lastCached
      }
    
      return value
    },
    earnList: async (_, __, { uid, user }) => {
      const response: Object[] = []
      const earned = user?.earn || []

      for (const [id, value] of Object.entries(OnboardingEarn)) {
        response.push({
          id,
          value,
          completed: earned.findIndex(item => item === id) !== -1,
        })
      }

      return response
    },
    getLastOnChainAddress: async (_, __, { wallet }) => ({ id: wallet.getLastOnChainAddress() }),

    maps: async () => {
      const maps = await MapDB.find({})
      return maps.map(item => ({
        id: item._id,
        title: item.title,
        coordinate: item.coordinate
      }))
    },
    usernameExists: async (_, { username }) => await UserWallet.usernameExists({ username })

  },
  Mutation: {
    requestPhoneCode: async (_, { phone }, { logger }) => ({ success: requestPhoneCode({ phone, logger }) }),
    login: async (_, { phone, code, currency }, { logger }) => ({ token: login({ phone, code, currency, logger }) }),
    updateUser: async (_, __, { wallet }) => ({
      // FIXME manage uid
      // TODO only level for now
      setLevel: async () => {
        const result = await wallet.setLevel({ level: 1 })
        return {
          id: wallet.uid,
          level: result.level,
        }
      },
      setUsername: async ({ username }) => await wallet.setUsername({ username })

    }),
    publicInvoice: async (_, { username }, { logger }) => {
      const wallet = await WalletFromUsername({ username, logger })
      return {
        addInvoice: async ({ value, memo }) => wallet.addInvoice({ value, memo, selfGenerated: false }),
        updatePendingInvoice: async ({ hash }) => wallet.updatePendingInvoice({ hash })
      }
    },
    invoice: async (_, __, { wallet }) => ({
      addInvoice: async ({ value, memo }) => wallet.addInvoice({ value, memo }),
      updatePendingInvoice: async ({ hash }) => wallet.updatePendingInvoice({ hash }),
      payInvoice: async ({ invoice, amount, memo }) => wallet.pay({ invoice, amount, memo }),
      payKeysendUsername: async ({ destination, username, amount, memo }) => wallet.pay({ destination, username, amount, memo })
    }),
    earnCompleted: async (_, { ids }, { wallet }) => wallet.addEarn(ids),
    deleteUser: () => {
      // TODO
    },
    onchain: async (_, __, { wallet }) => ({
      getNewAddress: () => wallet.getOnChainAddress(),
      pay: ({ address, amount, memo }) => ({ success: wallet.onChainPay({ address, amount, memo }) }),
      getFee: ({ address }) => wallet.getOnchainFee({ address }),
    }),
    addDeviceToken: async (_, { deviceToken }, { uid, user }) => {
      user.deviceToken.addToSet(deviceToken)
      // TODO: check if this is ok to shared an user instance and mutate it.
      await user.save()
      return { success: true }
    },

    // FIXME test
    testMessage: async (_, __, { uid, logger }) => {
      // throw new LoggedError("test error")
      await sendNotification({
        uid,
        title: "Title",
        body: `New message sent at ${moment.utc().format('YYYY-MM-DD HH:mm:ss')}`,
        logger
      })
      return { success: true }
    },
  }
}


function verifyToken(req) {

  let token
  try {
    const auth = req.get('Authorization')

    if (!auth) {
      return null
    }

    if (auth.split(" ")[0] !== "Bearer") {
      throw Error("not a bearer token")
    }

    const raw_token = auth.split(" ")[1]
    token = jwt.verify(raw_token, process.env.JWT_SECRET);

    // TODO assert bitcoin network
  } catch (err) {
    return null
    // TODO return new AuthenticationError("Not authorised"); ?
    // ie: differenciate between non authenticated, and not authorized
  }
  return token
}

const isAuthenticated = rule({ cache: 'contextual' })(
  async (parent, args, ctx, info) => {
    return ctx.uid !== null
  },
)

const permissions = shield({
  Query: {
    // prices: not(isAuthenticated),
    // earnList: isAuthenticated,
    wallet: isAuthenticated,
    me: isAuthenticated,
  },
  Mutation: {
    // requestPhoneCode: not(isAuthenticated),
    // login: not(isAuthenticated),

    openChannel: isAuthenticated, // FIXME: this should be isAuthenticated && isAdmin

    onchain: isAuthenticated,
    invoice: isAuthenticated,
    earnCompleted: isAuthenticated,
    updateUser: isAuthenticated,
    deleteUser: isAuthenticated,
    addDeviceToken: isAuthenticated,
  },
}, { allowExternalErrors: true }) // TODO remove to not expose internal error


const server = new GraphQLServer({
  typeDefs: path.join(__dirname, "schema.graphql"),
  resolvers,
  middlewares: [permissions],
  context: async (context) => {
    const token = verifyToken(context.request)
    const uid = token?.uid ?? null
    const user = !!uid ? User.findOne({ _id: uid }) : null
    // @ts-ignore
    const logger = graphqlLogger.child({ token, id: context.request.id, body: context.request.body })
    const wallet = !!token ? await WalletFactory({ ...token, user, logger }) : null
    return {
      ...context,
      logger,
      uid,
      wallet,
      user
    }
  }
})

// injecting unique id to the request for correlating different logs messages
server.express.use(function(req, res, next) {
  // @ts-ignore
  req.id = uuidv4();
  next();
});

server.express.use(pino_http)


// Health check
server.express.get('/healthz', function(req, res) {
  res.send('OK');
});

const options = {
  // tracing: true,
  formatError: err => {
    // FIXME
    if (startsWith(err.message, customLoggerPrefix)) {
      err.message = err.message.slice(customLoggerPrefix.length)
    } else {
      baseLogger.error({err}, "graphql catch-all error"); 
    }
    // return defaultErrorFormatter(err)
    return err
  },
  endpoint: '/graphql',
  playground: process.env.NETWORK === 'mainnet' ? 'false' : '/'
}

setupMongoConnection()
  .then(() => {
    upgrade().then(() => {
      server.start(options, ({ port }) =>
        graphqlLogger.info(
          `Server started, listening on port ${port} for incoming requests.`,
        ),
      )
    })
  }).catch((err) => graphqlLogger.error(err, "server error"))
<|MERGE_RESOLUTION|>--- conflicted
+++ resolved
@@ -5,26 +5,16 @@
 import { startsWith } from "lodash";
 import moment from "moment";
 import { v4 as uuidv4 } from 'uuid';
-<<<<<<< HEAD
-import { setupMongoConnection, User } from "./mongodb";
-=======
-import { DbVersion, setupMongoConnection, User, MapDB } from "./mongodb";
->>>>>>> 0dff9369
+import { mainCache } from "./cache";
+import { MapDB, setupMongoConnection, User } from "./mongodb";
 import { sendNotification } from "./notification";
 import { Price } from "./priceImpl";
 import { login, requestPhoneCode } from "./text";
 import { OnboardingEarn } from "./types";
 import { upgrade } from "./upgrade";
-<<<<<<< HEAD
-import { baseLogger, customLoggerPrefix, getAuth, getMinBuildNumber, nodeStats } from "./utils";
+import { baseLogger, customLoggerPrefix, getAuth, nodeStats, getMinBuildNumber } from "./utils";
 import { UserWallet } from "./wallet";
 import { WalletFactory, WalletFromUsername } from "./walletFactory";
-import { mainCache } from "./cache"
-=======
-import { baseLogger, customLoggerPrefix, getAuth, nodeStats } from "./utils";
-import { UserWallet } from "./wallet";
-import { WalletFactory, WalletFromUsername } from "./walletFactory";
->>>>>>> 0dff9369
 const util = require('util')
 const lnService = require('ln-service')
 
