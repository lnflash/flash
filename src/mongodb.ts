import { exit } from "process"
import { baseLogger } from "./utils"

const mongoose = require("mongoose");
// mongoose.set("debug", true);

const Schema = mongoose.Schema;

const pointSchema = new mongoose.Schema({
  type: {
    type: String,
    enum: ['Point'],
    required: true
  },
  coordinates: {
    type: [Number],
    required: true
  }
});


const dbVersionSchema = new Schema({
  version: Number,
  minBuildNumber: Number,
  lastBuildNumber: Number,
})
export const DbVersion = mongoose.model("DbVersion", dbVersionSchema)


const invoiceUserSchema = new Schema({
  _id: String, // hash of invoice
  uid: String,

  // usd equivalent. sats is attached in the invoice directly.
  // optional, as BTC wallet doesn't have to set a sat amount when creating the invoice
  usd: Number,

  // currency matchs the user account
  currency: {
    type: String,
    enum: ["USD", "BTC"],
    default: "BTC",
  },

  timestamp: {
    type: Date,
    default: Date.now
  },

  selfGenerated: {
    type: Boolean,
    default: true
  }
})

invoiceUserSchema.index({ "uid": 1 })


export const InvoiceUser = mongoose.model("InvoiceUser", invoiceUserSchema)


<<<<<<< HEAD
const mapSchema = new Schema({
  title: String,
  coordinate: {
    latitude: String,
    longitude: String,
  },
  username: {
    type: String,
    set: v => v === "" ? undefined : v,
  }
})

export const MapDB = mongoose.model("Map", mapSchema)


=======
>>>>>>> 824803f3

const UserSchema = new Schema({
  created_at: {
    type: Date,
    default: Date.now
  },
  earn: {
    type: [String],
    default: []
  },
  role: {
    type: String,
    enum: ["user", "funder", "broker"],
    required: true,
    default: "user"
    // todo : enfore the fact there can be only one funder/broker
  },
  onchain_addresses: {
    type: [String],
    default: []
  },
  level: {
    type: Number,
    default: 1
  },
  phone: { // TODO we should store country as a separate string
    type: String,
    required: true,
  },
  username: {
    type: String,
    match: [/(?!^(1|3|bc1|lnbc1))^[0-9a-z_]+$/i, "Username can only have alphabets, numbers and underscores"],
    minlength: 3,
    maxlength: 50,
    index: {
      unique: true,
      collation: { locale: "en", strength: 2 },
      partialFilterExpression: { username: { $type: "string" } }
    }
  },
  deviceToken: {
    type: [String],
    default: []
  },
  currency: {
    type: String,
    enum: ["USD", "BTC"],
    default: "BTC",
    required: true,
  },
  contacts: {
    type: [String],
    default: []
  },
  language: {
    type: String,
    enum: ["en", "es", null],
    default: null // will use OS preference settings
  },
  // firstName,
  // lastName,
  // activated,
  // etc

  title: String,
  coordinate: {
    type: pointSchema,
  },

})

UserSchema.index({
  phone: 1,
  currency: 1,
}, {
  unique: true,
});

UserSchema.index({
  title: 1,
  coordinate: 1,
});

export const User = mongoose.model("User", UserSchema)


// TODO: this DB should be capped.
const PhoneCodeSchema = new Schema({
  created_at: {
    type: Date,
    default: Date.now
  },
  phone: Number,
  code: Number,
})

export const PhoneCode = mongoose.model("PhoneCode", PhoneCodeSchema)


const FaucetSchema = new Schema({
  created_at: {
    type: Date,
    default: Date.now
  },
  hash: {
    type: String,
    required: true
  },
  used: {
    type: Boolean,
    default: false
  },
  message: {
    type: String,
    required: true
  },
  amount: {
    type: Number,
    required: true
  },
  currency: {
    type: String,
    default: "BTC"
  }
})

export const Faucet = mongoose.model("Faucet", FaucetSchema)


const transactionSchema = new Schema({

  hash: {
    type: Schema.Types.String,
    ref: 'InvoiceUser'
    // TODO: not always, use another hashOnchain?

    // required: function() {
    //   return this.currency === "BTC"
    //   a ref only for Invoice. otherwise the hash is not linked
    // }
  },

  // used for escrow transaction, to know which channel this transaction is associated with
  // FIXME? hash is currently used for onchain tx but txid should be used instead?
  // an onchain output is deterministically represented by hash of tx + vout
  txid: String,

  type: {
    required: true,
    type: String,
    enum: [
      // TODO: merge with the Interface located in types.ts?
      "invoice", "payment", "on_us", "fee_reimbursement", // lightning
      "onchain_receipt", "onchain_payment", "onchain_on_us", // onchain
      "fee", "escrow", // channel-related
      "exchange_rebalance"//
    ]
  },

  // used to denote confirmation status of on and off chain txn
  // for sending payment on lightning, pending will be true in case of timeout
  // for sending payment on chain, pending will be true until the transaction get mined
  // pending is not used for receiving transaction.
  pending: {
    type: Boolean,
    required: true
  },

  err: String,
  currency: {
    // TODO: check if an upgrade is needed for this one
    type: String,
    enum: ["USD", "BTC"],
    default: "BTC",
    required: true
  },

  fee: {
    type: Number,
    default: 0
  },

  // for fee updated
  feeKnownInAdvance: {
    type: Boolean
  },
  related_journal: Schema.Types.ObjectId,

  // for onchain transactions.
  payee_addresses: [String],

  memoPayer: String,

  // not used for accounting but used for usd/sats equivalent
  usd: Number,
  sats: Number,
  feeUsd: {
    type: Number,
    default: 0
  },

  // when transaction with on_us transaction, this is the other party username
  username: {
    type: String,
    match: [/(?!^(1|3|bc1|lnbc1))^[0-9a-z_]+$/i, "Username can only have alphabets, numbers and underscores"],
    minlength: 3,
    maxlength: 50,
  },

  // original property from medici
  credit: Number,
  debit: Number,
  meta: Schema.Types.Mixed,
  datetime: Date,
  account_path: [String],
  accounts: String,
  book: String,
  memo: String,
  _journal: {
    type: Schema.Types.ObjectId,
    ref: "Medici_Journal"
  },
  timestamp: {
    type: Date,
    default: Date.now
  },
  voided: {
    type: Boolean,
    default: false
  },
  void_reason: String,
  // The journal that this is voiding, if any
  _original_journal: Schema.Types.ObjectId,
  approved: {
    type: Boolean,
    default: true
  }
})

//indexes used by our queries
transactionSchema.index({ "type": 1, "pending": 1, "account_path": 1 });
transactionSchema.index({ "account_path": 1 });
transactionSchema.index({ "hash": 1 })

//indexes used by medici internally, and also set by default
//we are setting them here manually because we are using a custom schema
transactionSchema.index({ "_journal": 1 })
transactionSchema.index({ "accounts": 1, "book": 1, "approved": 1, "datetime": -1, "timestamp": -1 });



export const Transaction = mongoose.model("Medici_Transaction", transactionSchema);



const priceSchema = new Schema({
  // TODO:
  // split array in days instead of one big array. 
  // More background here: 
  // https://www.mongodb.com/blog/post/time-series-data-and-mongodb-part-2-schema-design-best-practices
  _id: {
    type: Date, // TODO does _id would prevent having several key (ie: Date) for other exchanges?
    unique: true
  },
  o: Number, // opening price
})

// price History
const priceHistorySchema = new Schema({
  pair: {
    name: {
      type: String,
      enum: ["BTC/USD"]
    },
    exchange: {
      name: {
        type: String,
        // enum: ["kraken"], // others
      },
      price: [priceSchema],
    }
  }
})
export const PriceHistory = mongoose.model("PriceHistory", priceHistorySchema);

// TODO add an event listenever if we got disconnecter from MongoDb
// after a first succesful connection

export const setupMongoConnection = async () => {
  const user = process.env.MONGODB_USER ?? "testGaloy"
  const password = process.env.MONGODB_ROOT_PASSWORD ?? "testGaloy"
  const address = process.env.MONGODB_ADDRESS ?? "mongodb"
  const db = process.env.MONGODB_DATABASE ?? "galoy"

  const path = `mongodb://${user}:${password}@${address}/${db}`

  try {
    await mongoose.connect(path, {
      useNewUrlParser: true,
      useUnifiedTopology: true,
      useCreateIndex: true,
      useFindAndModify: false
    })
    mongoose.set('runValidators', true)
    await User.syncIndexes()
    await Transaction.syncIndexes()
    await InvoiceUser.syncIndexes()
  } catch (err) {
    baseLogger.fatal(`error connecting to mongodb ${err}`)
    exit(1)
  }
}

import { book } from "medici";
export const MainBook = new book("MainBook")


// approach below doesn't work
// find a way to make currency mandatory for balance and ledger

// MainBook.balance = function(_super) {
//   return function() {
//     if (!arguments[0].currency) {
//       throw Error("currency is missing to get the balance")
//     }
//     // @ts-ignore
//     return _super.apply(this, arguments);
//   };
// }

// TODO: .ledger() as well<|MERGE_RESOLUTION|>--- conflicted
+++ resolved
@@ -59,24 +59,6 @@
 export const InvoiceUser = mongoose.model("InvoiceUser", invoiceUserSchema)
 
 
-<<<<<<< HEAD
-const mapSchema = new Schema({
-  title: String,
-  coordinate: {
-    latitude: String,
-    longitude: String,
-  },
-  username: {
-    type: String,
-    set: v => v === "" ? undefined : v,
-  }
-})
-
-export const MapDB = mongoose.model("Map", mapSchema)
-
-
-=======
->>>>>>> 824803f3
 
 const UserSchema = new Schema({
   created_at: {
