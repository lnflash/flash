import { exit } from "process"
import { logger } from "./utils"

const mongoose = require("mongoose");
// mongoose.set("debug", true);

const Schema = mongoose.Schema;

<<<<<<< HEAD
=======
const dbVersionSchema = new Schema({
  version: Number,
  minBuildNumber: Number,
})
export const DbVersion = mongoose.model("DbVersion", dbVersionSchema)


>>>>>>> 8284dd14
// expired invoice should be removed from the collection
const invoiceUserSchema = new Schema({
  _id: String, // hash of invoice
  uid: String,
  pending: Boolean,

<<<<<<< HEAD
  // for invoice that are denominated in usd. this is the sats equivalent
  usd: Number, 
  
=======
  // usd equivalent. sats is attached in the invoice directly.
  // optional, as BTC wallet doesn't have to set a sat amount when creating the invoice
  usd: Number, 

  // currency matchs the user account
  currency: {
    type: String,
    enum: ["USD", "BTC"],
    default: "BTC",
  },

>>>>>>> 8284dd14
  timestamp: {
    type: Date,
    default: Date.now
  },
})

// TOOD create indexes

export const InvoiceUser = mongoose.model("InvoiceUser", invoiceUserSchema)

const UserSchema = new Schema({
  created_at: {
    type: Date,
    default: Date.now
  },
  earn: {
    type: [String],
    default: []
  },
  role: {
    type: String,
    enum: ["user", "admin", "funder", "broker"],
    required: true,
    default: "user"
  },
  onchain_addresses: {
    type: [String],
    default: []
  },
  level: {
    type: Number,
    default: 1
  },
  phone: { // TODO we should store country as a separate string
    type: String,
    required: true,
  }, 
  deviceToken: {
    type: [String],
    default: []
  },
<<<<<<< HEAD

=======
>>>>>>> 8284dd14
  currency: {
    type: String,
    enum: ["USD", "BTC"],
    default: "BTC",
    required: true,
  },
  // firstName,
  // lastName,
  // activated,
  // etc
})

UserSchema.index({
  phone: 1,
  currency: 1,
}, {
  unique: true,
});

// TOOD create indexes

export const User = mongoose.model("User", UserSchema)


// TODO: this DB should be capped.
const PhoneCodeSchema = new Schema({
  created_at: {
    type: Date,
    default: Date.now
  },
  phone: Number,
  code: Number,
})

export const PhoneCode = mongoose.model("PhoneCode", PhoneCodeSchema)


const transactionSchema = new Schema({

  hash: {
    type: Schema.Types.String,
    ref: 'InvoiceUser'
    // TODO: not always, use another hashOnchain?

    // required: function() {
    //   return this.currency === "BTC"
    //   a ref only for Invoice. otherwise the hash is not linked
    // }
  },

  // used for escrow transaction, to know which channel this transaction is associated with
  // FIXME? hash is currently used for onchain tx but txid should be used instead?
  // an onchain output is deterministically represented by hash of tx + vout
  txid: String,
  
  fee: Number,
  type: {
    type: String,
    enum: ["invoice", "payment", "onchain_receipt", "fee", "escrow", "on_us", "onchain_payment"]
  },
  pending: Boolean, // used to denote confirmation status of on and off chain txn
  err: String,
  currency: {
    // TODO: check if an upgrade is needed for this one
    type: String,
    enum: ["USD", "BTC"],
    default: "BTC",
    required: true
  },

  // not used for accounting but used for usd/sats equivalent
  usd: Number,
  sats: Number,

  // original property from medici
  credit: Number,
  debit: Number,
  meta: Schema.Types.Mixed,
  datetime: Date,
  account_path: [String],
  accounts: String,
  book: String,
  memo: String,
  _journal: {
    type: Schema.Types.ObjectId,
    ref: "Medici_Journal"
  },
  timestamp: {
    type: Date,
    default: Date.now
  },
  voided: {
    type: Boolean,
    default: false
  },
  void_reason: String,
  // The journal that this is voiding, if any
  _original_journal: Schema.Types.ObjectId,
  approved: {
    type: Boolean,
    default: true
  }
})

// TODO indexes, see https://github.com/koresar/medici/blob/master/src/index.js#L39
export const Transaction = mongoose.model("Medici_Transaction", transactionSchema);



const priceSchema = new Schema({
  // TODO:
  // split array in days instead of one big array. 
  // More background here: 
  // https://www.mongodb.com/blog/post/time-series-data-and-mongodb-part-2-schema-design-best-practices
  _id: {
    type: Date, // TODO does _id would prevent having several key (ie: Date) for other exchanges?
    unique: true
  },
  o: Number, // opening price
})

// price History
const priceHistorySchema = new Schema({
  pair: {
    name: {
      type: String,
      enum: ["BTC/USD"]
    },
    exchange: {
      name: {
        type: String,
        // enum: ["kraken"], // others
      },
      price: [priceSchema],
    }
  }
})
export const PriceHistory = mongoose.model("PriceHistory", priceHistorySchema);

export const upgrade = async () => {
  
  try {
    let dbVersion = await DbVersion.findOne({})
  
    if (!dbVersion) {
      dbVersion = DbVersion.create()
      dbVersion.version = 0
    }

    logger.info({dbVersion}, "entering upgrade db module version")
  
    if (dbVersion.version === 2) {
      logger.info("no need to upgrade the db")
    }

    if (dbVersion.version === 0) {
      logger.info("starting upgrade to version 1")

      logger.info("all existing wallet should have BTC as currency")
      // this is to enforce the index constraint
      await User.updateMany({}, {$set: {currency: "BTC"}})
      
      logger.info("there needs to have a role: funder")
      await User.findOneAndUpdate({phone: "+1***REMOVED***", currency: "BTC"}, {role: "funder"})
  
      logger.info("earn is no longer a particular type. replace with on_us")
      await Transaction.updateMany({type: "earn"}, {$set: {type: "on_us"}})
      
      logger.info("setting db version to 1")
      await DbVersion.findOneAndUpdate({}, {version: 1}, {upsert: true})

      logger.info("upgrade succesful to version 1")
    }
    
    if (dbVersion.version === 1) {
      logger.info("starting upgrade to version 2")

      let priceTime
      const moment = require('moment');
      
      let price
      let skipUpdate = false

      try {
        ({ pair: { exchange: { price }}} = await PriceHistory.findOne({}, {}, {sort: {_id: 1}}))
      } catch (err) {
        logger.warn("no price available. would only ok if no transaction is available, ie: on devnet")
        const count = await Transaction.countDocuments()
        if (count === 0) {
          skipUpdate = true
        } else {
          exit()
        }
      }

      if (!skipUpdate) {
        const priceMapping = mapValues(keyBy(price, i => moment(i._id) ), 'o')
        const lastPriceObj = last(price)
        const lastPrice = (lastPriceObj as any).o
  
        const transactions = await Transaction.find({})
  
        for (const tx of transactions) {
          const txTime = moment(tx.datetime).startOf('hour');
  
          if (has(priceMapping, `${txTime}`)) {
            priceTime = priceMapping[`${txTime}`]
          } else {
            logger.warn({tx}, 'using most recent price for time %o', `${txTime}`)
            priceTime = lastPrice
          }
          
          const usd = (tx.debit + tx.credit) * priceTime
          await Transaction.findOneAndUpdate({_id: tx._id}, {usd})
        }
      }

      logger.info("setting db version to 2")
      dbVersion.version = 2
      dbVersion.minBuildNumber = 182
      await dbVersion.save()

      logger.info("upgrade succesful to version 2")
    } 
    
  } catch (err) {
    logger.fatal({err}, "db upgrade error. exiting")
    exit()
  }
}


// TODO add an event listenever if we got disconnecter from MongoDb
// after a first succesful connection

export const setupMongoConnection = async () => {
  const user = process.env.MONGODB_USER ?? "testGaloy"
  const password = process.env.MONGODB_ROOT_PASSWORD ?? "testGaloy"
  const address = process.env.MONGODB_ADDRESS ?? "mongodb"
  const db = process.env.MONGODB_DATABASE ?? "galoy"
  
  const path = `mongodb://${user}:${password}@${address}/${db}`

  try {
    await mongoose.connect(path, {
      useNewUrlParser: true,
      useUnifiedTopology: true,
      useCreateIndex: true,
      useFindAndModify: false
    })
  } catch (err) {
    console.error(`error connecting to mongodb ${err}`)
    exit(1)
  }
}

import { book } from "medici";
import { has, keyBy, last, map, mapValues } from "lodash";
export const MainBook = new book("MainBook")<|MERGE_RESOLUTION|>--- conflicted
+++ resolved
@@ -6,8 +6,6 @@
 
 const Schema = mongoose.Schema;
 
-<<<<<<< HEAD
-=======
 const dbVersionSchema = new Schema({
   version: Number,
   minBuildNumber: Number,
@@ -15,18 +13,12 @@
 export const DbVersion = mongoose.model("DbVersion", dbVersionSchema)
 
 
->>>>>>> 8284dd14
 // expired invoice should be removed from the collection
 const invoiceUserSchema = new Schema({
   _id: String, // hash of invoice
   uid: String,
   pending: Boolean,
 
-<<<<<<< HEAD
-  // for invoice that are denominated in usd. this is the sats equivalent
-  usd: Number, 
-  
-=======
   // usd equivalent. sats is attached in the invoice directly.
   // optional, as BTC wallet doesn't have to set a sat amount when creating the invoice
   usd: Number, 
@@ -38,7 +30,6 @@
     default: "BTC",
   },
 
->>>>>>> 8284dd14
   timestamp: {
     type: Date,
     default: Date.now
@@ -80,10 +71,6 @@
     type: [String],
     default: []
   },
-<<<<<<< HEAD
-
-=======
->>>>>>> 8284dd14
   currency: {
     type: String,
     enum: ["USD", "BTC"],
