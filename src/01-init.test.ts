--- conflicted
+++ resolved
@@ -216,12 +216,6 @@
 		openChannelPromise = lnService.openChannel({ lnd, local_tokens, 
 			partner_public_key: public_key, partner_socket: socket })
 	}
-<<<<<<< HEAD
-
-	await Promise.all([
-		openChannelPromise,
-		(async () => {
-=======
 	
 	const sub = lnService.subscribeToChannels({lnd})
 
@@ -233,7 +227,6 @@
 		await waitUntilBlockHeight({lnd: lnd1, blockHeight: blockHeight + newBlock})
 		await waitUntilBlockHeight({lnd: other_lnd, blockHeight: blockHeight + newBlock})
 	}
->>>>>>> 04a163fe
 
 	console.log("mining blocks and waiting for channel being opened")
 
@@ -263,20 +256,7 @@
 	const { channels } = await lnService.getChannels({ lnd: lnd1 })
 	expect(channels.length).toEqual(1)
 
-<<<<<<< HEAD
-}, 50000)
-
-it('opens a channel from lndOutside1 to lnd1', async () => {
-	const { public_key } = await lnService.getWalletInfo({ lnd: lnd1 })
-	const other_socket = 'lnd-service:9735'
-	await openChannel({ lnd: lndOutside1, other_lnd: lnd1, other_public_key: public_key, other_socket })
-
-	const { channels } = await lnService.getChannels({ lnd: lndOutside1 })
-	expect(channels.length).toEqual(2)
-}, 50000)
-=======
 }, 30000)
->>>>>>> 04a163fe
 
 it('opens channel from lndOutside1 to lndOutside2', async () => {
 	const lnd = lndOutside1
@@ -284,14 +264,6 @@
 
 	await openChannel({lnd, other_lnd: lndOutside2, socket, blockHeight: 206})
 
-<<<<<<< HEAD
-	const channelsOutside1 = (await lnService.getChannels({ lnd: lndOutside1 })).channels
-	expect(channelsOutside1.length).toEqual(3)
-
-	const channelsOutside2 = (await lnService.getChannels({ lnd: lndOutside2 })).channels
-	expect(channelsOutside2.length).toEqual(1)
-=======
 	const { channels } = await lnService.getChannels({ lnd: lndOutside1 })
 	expect(channels.length).toEqual(2)
->>>>>>> 04a163fe
 }, 30000)