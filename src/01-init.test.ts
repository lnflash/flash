--- conflicted
+++ resolved
@@ -162,20 +162,12 @@
 
 	const checkBalance = async () => {
 		const min_height = 1
-<<<<<<< HEAD
-		// FIXME: https://github.com/alexbosworth/ln-service/issues/122
-		// let sub = lnService.subscribeToChainAddress({lnd: lnd1, bech32_address: bank_address, min_height})
-		// await once(sub, 'confirmation')
-		await sleep(3000)
-
-=======
 		let sub = lnService.subscribeToChainAddress({lnd: lnd1, bech32_address: bank_address, min_height})
 		
 		await once(sub, 'confirmation')
 		sub.removeAllListeners();
 
 		await waitUntilBlockHeight({lnd: lnd1, blockHeight: 100})
->>>>>>> 20333a28
 		const balance = await adminWallet.getBalance()
 		expect(balance).toBe(BLOCK_SUBSIDY)
 		await checkIsBalanced()
@@ -196,9 +188,6 @@
 	expect(result[0].length).toEqual(64)
 	await bitcoindClient.generateToAddress(99, RANDOM_ADDRESS)
 
-<<<<<<< HEAD
-const openChannel = async ({ lnd, other_lnd, other_public_key, other_socket }) => {
-=======
 	await waitUntilBlockHeight({lnd: lnd1, blockHeight: 200})
 	await waitUntilBlockHeight({lnd: lndOutside1, blockHeight: 200})
 	await waitUntilBlockHeight({lnd: lndOutside2, blockHeight: 200})
@@ -214,23 +203,11 @@
 	const { public_key } = await lnService.getWalletInfo({ lnd: other_lnd })
 	console.log({public_key})
 
->>>>>>> 20333a28
 	let openChannelPromise
 	let adminWallet
 
 	if (lnd === lnd1) {
 		// TODO: dedupe
-<<<<<<< HEAD
-		const admin = await User.findOne({ role: "admin" })
-		adminWallet = new LightningAdminWallet({ uid: admin._id })
-		openChannelPromise = adminWallet.openChannel({ local_tokens, other_public_key, other_socket })
-
-	} else {
-		openChannelPromise = lnService.openChannel({
-			lnd, local_tokens,
-			partner_public_key: other_public_key, partner_socket: other_socket
-		})
-=======
 		const admin = await User.findOne({role: "admin"})
 		adminWallet = new LightningAdminWallet({uid: admin._id})
 		openChannelPromise = adminWallet.openChannel({ local_tokens, public_key, socket })
@@ -238,24 +215,11 @@
 	} else {
 		openChannelPromise = lnService.openChannel({ lnd, local_tokens, 
 			partner_public_key: public_key, partner_socket: socket })
->>>>>>> 20333a28
 	}
 
 	await Promise.all([
 		openChannelPromise,
 		(async () => {
-<<<<<<< HEAD
-			// making sure the channel open creation has started before generating new address
-			// otherwise lnd might complain it's not in sync
-			await waitForNodeSync(lnd)
-			await waitForNodeSync(other_lnd)
-			await bitcoindClient.generateToAddress(6, RANDOM_ADDRESS)
-		})()
-	])
-
-	await waitForNodeSync(lnd)
-	await waitForNodeSync(other_lnd)
-=======
 
 			await sleep(1000)
 			await bitcoindClient.generateToAddress(newBlock, RANDOM_ADDRESS)
@@ -266,7 +230,6 @@
 
 		})()
 	])
->>>>>>> 20333a28
 
 	if (lnd === lnd1) {
 		await adminWallet.updateEscrows()
@@ -278,12 +241,7 @@
 it('opens channel from lnd1 to lndOutside1', async () => {
 	const socket = `lnd-outside-1:9735`
 
-<<<<<<< HEAD
-	// TODO: adminWallet should have an API for opening channel
-	await openChannel({ lnd: lnd1, other_lnd: lndOutside1, other_public_key: public_key, other_socket })
-=======
 	await openChannel({lnd: lnd1, other_lnd: lndOutside1, socket, blockHeight: 200})
->>>>>>> 20333a28
 
 	const { channels } = await lnService.getChannels({ lnd: lnd1 })
 	expect(channels.length).toEqual(1)
@@ -303,11 +261,7 @@
 	const lnd = lndOutside1
 	const socket = `lnd-outside-2:9735`
 
-<<<<<<< HEAD
-	await openChannel({ lnd, other_lnd: lndOutside2, other_public_key: public_key, other_socket })
-=======
 	await openChannel({lnd, other_lnd: lndOutside2, socket, blockHeight: 206})
->>>>>>> 20333a28
 
 	const channelsOutside1 = (await lnService.getChannels({ lnd: lndOutside1 })).channels
 	expect(channelsOutside1.length).toEqual(3)
