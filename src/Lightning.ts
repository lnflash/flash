--- conflicted
+++ resolved
@@ -366,13 +366,8 @@
 
       // "normal" transaction: paying another lightning node
       if (!this.user.oldEnoughForWithdrawal) {
-<<<<<<< HEAD
-        const error = `new account have to wait ${yamlConfig.limits.oldEnoughForWithdrawal} before withdrawing`
+        const error = `new account have to wait ${yamlConfig.limits.oldEnoughForWithdrawal / (60 * 60 * 1000)}h before withdrawing`
         throw new TransactionRestrictedError(error,{forwardToClient: true, log: lightningLogger.error.bind(lightningLogger)})
-=======
-        const error = `new account have to wait ${yamlConfig.limits.oldEnoughForWithdrawal / (60 * 60 * 1000)}h before withdrawing`
-        throw Error(error)
->>>>>>> 6550a94a
       }
 
       if (await this.user.limitHit({on_us: false, amount:tokens})) {
