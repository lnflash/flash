--- conflicted
+++ resolved
@@ -2,23 +2,14 @@
 const assert = require('assert').strict;
 import { createHash, randomBytes } from "crypto";
 import moment from "moment";
-<<<<<<< HEAD
+import { FEECAP, FEEMIN, lnd, TIMEOUT_PAYMENT } from "./lndConfig";
 import { disposer, getAsyncRedisClient } from "./lock";
 import { InvoiceUser, MainBook, Transaction, User } from "./mongodb";
 import { sendInvoicePaidNotification } from "./notification";
 import { addTransactionLndPayment, addTransactionLndReceipt, addTransactionOnUsPayment } from "./transaction";
 import { IAddInvoiceRequest, IFeeRequest, IPaymentRequest } from "./types";
-import { addContact, getAuth, isInvoiceAlreadyPaidError, LoggedError, timeout } from "./utils";
+import { addContact, isInvoiceAlreadyPaidError, LoggedError, timeout } from "./utils";
 import { UserWallet } from "./wallet";
-=======
-import { brokerLndPath, brokerPath, customerPath, lightningAccountingPath } from "./ledger";
-import { FEECAP, FEEMIN, lnd, TIMEOUT_PAYMENT } from "./lndConfig";
-import { disposer, getAsyncRedisClient } from "./lock";
-import { InvoiceUser, MainBook, Transaction, User } from "./mongodb";
-import { sendInvoicePaidNotification } from "./notification";
-import { IAddInvoiceInternalRequest, IFeeRequest, IPaymentRequest } from "./types";
-import { isInvoiceAlreadyPaidError, LoggedError, timeout } from "./utils";
->>>>>>> 01783c20
 
 const util = require('util')
 
@@ -75,13 +66,8 @@
     let input
     try {
       input = {
-<<<<<<< HEAD
-        lnd: this.lnd,
-        tokens: value,
-=======
         lnd,
         tokens: sats,
->>>>>>> 01783c20
         description: memo,
         expires_at,
       }
