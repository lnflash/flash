--- conflicted
+++ resolved
@@ -2,11 +2,7 @@
 const assert = require('assert').strict;
 import { createHash, randomBytes } from "crypto";
 import { brokerLndPath, brokerPath, customerPath, lightningAccountingPath } from "./ledger";
-<<<<<<< HEAD
 import { disposer, getAsyncRedisClient } from "./lock";
-=======
-import { disposer } from "./lock";
->>>>>>> 4dc74a4a
 import { InvoiceUser, MainBook, Transaction, User } from "./mongodb";
 import { sendInvoicePaidNotification } from "./notification";
 import { IAddInvoiceInternalRequest, IPaymentRequest } from "./types";
@@ -337,14 +333,8 @@
       // const probe_timeout_ms
       // const path_timeout_ms
 
-<<<<<<< HEAD
-      lightningLogger = lightningLogger.child({ onUs: false, max_fee, pushPayment: false })
-=======
-      const mtokens = tokens * 1000
-
       // TODO: push payment for other node as well
       lightningLogger = lightningLogger.child({ onUs: false, max_fee })
->>>>>>> 4dc74a4a
 
       route = JSON.parse(await getAsyncRedisClient().get(JSON.stringify(params)))
       this.logger.info({route}, "route from redis")
@@ -369,24 +359,9 @@
       
       {
         const sats = tokens + fee
-<<<<<<< HEAD
-        lightningLogger = lightningLogger.child({ balance, fee, sats })
-
-        const addedMetadata = await getCurrencyEquivalent({sats, fee})
-        const metadata = { 
-          // currency: this.currency,
-          hash: id,
-          type: "payment",
-          pending: true,
-          fee,
-          feeKnownInAdvance,
-          ...addedMetadata
-        }
-=======
 
         lightningLogger = lightningLogger.child({ probingSuccess: true, route, balance, fee, sats })
-        const metadata = { currency: this.currency, hash: id, type: "payment", pending: true, fee, ...this.getCurrencyEquivalent({sats, fee }) }
->>>>>>> 4dc74a4a
+        const metadata = { currency: this.currency, hash: id, type: "payment", pending: true, fee, feeKnownInAdvance, ...this.getCurrencyEquivalent({sats, fee }) }
 
         const value = this.isUSD ? metadata.usd : sats
 
@@ -501,7 +476,6 @@
     })
   }
 
-<<<<<<< HEAD
   async recordFeeDifference({paymentResult, max_fee, id, related_journal}) {
     const feeDifference = max_fee - paymentResult.safe_fee
 
@@ -525,28 +499,19 @@
     return path
   }
 
-  // TODO manage the error case properly. right now there is a mix of string being return
-  // or error being thrown. Not sure how this is handled by GraphQL
-
-  async updatePendingPayments() {
-
-    const query = { account_path: this.accountPathMedici, type: "payment", pending: true }
-
-    // we are doing this query pre-emptively to avoid locking up the user if nothing is pending
-    // which will be the case most of the time, unless a payment is facing a "hodl invoice"
-    const count = Transaction.count(query)
-=======
+// TODO manage the error case properly. right now there is a mix of string being return
+// or error being thrown. Not sure how this is handled by GraphQL
+
   async updatePendingPayments() {
 
     const query = { account_path: this.accountPathMedici, type: "payment", pending: true }
     const count = await Transaction.countDocuments(query)
->>>>>>> 4dc74a4a
 
     if (count === 0) {
       return
     }
 
-    // we only lock the account if there is some pending paument transaction, which would typically be unlikely
+    // we only lock the account if there is some pending payment transaction, which would typically be unlikely
     // we're doing the the Transaction.find after the lock to make sure there is no race condition
     // note: there might be another design that doesn't requiere a lock at the uid level but only at the hash level,
     // but will need to dig more into the cursor aspect of mongodb to see if there is a concurrency-safe way to do it.
