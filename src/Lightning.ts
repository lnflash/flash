--- conflicted
+++ resolved
@@ -1,6 +1,5 @@
-<<<<<<< HEAD
 import assert from 'assert';
-import crypto from "crypto";
+import { createHash } from "crypto";
 import { AuthenticatedLnd, cancelHodlInvoice, createInvoice, getInvoice, getPayment, payViaPaymentDetails, payViaRoutes } from "lightning";
 import lnService from 'ln-service';
 import moment from "moment";
@@ -19,27 +18,6 @@
 import { addContact, isInvoiceAlreadyPaidError, LoggedError, timeout } from "./utils";
 
 
-∏
-=======
-import lnService from 'ln-service'
-import assert from 'assert'
-import { createHash, randomBytes } from "crypto"
-import moment from "moment"
-import { FEECAP, FEEMIN, lnd, TIMEOUT_PAYMENT } from "./lndConfig"
-import { lockExtendOrThrow, redlock } from "./lock"
-import { MainBook } from "./mongodb"
-import { transactionNotification } from "./notifications/payment"
-import { addTransactionLndPayment, addTransactionLndReceipt, addTransactionOnUsPayment } from "./ledger/transaction"
-import { IAddInvoiceRequest, IFeeRequest, IPaymentRequest } from "./types"
-import { addContact, isInvoiceAlreadyPaidError, LoggedError, timeout } from "./utils"
-import { UserWallet } from "./userWallet"
-import { InvoiceUser, Transaction, User } from "./schema"
-import { createInvoice, getWalletInfo, decodePaymentRequest, cancelHodlInvoice, payViaPaymentDetails, payViaRoutes, getPayment, getInvoice } from "lightning"
-
-import { yamlConfig } from "./config"
-import { DbError, InsufficientBalanceError, LightningPaymentError, NewAccountWithdrawalError, NotFoundError, SelfPaymentError, RouteFindingError, TransactionRestrictedError, ValidationError } from './error'
-import { redis } from "./redis"
->>>>>>> 130603f6
 
 export type ITxType = "invoice" | "payment" | "onchain_receipt" | "onchain_payment" | "on_us"
 export type payInvoiceResult = "success" | "failed" | "pending" | "already_paid"
@@ -83,7 +61,6 @@
     let request, id, input
 
     const expires_at = this.getExpiration(moment()).toDate()
-<<<<<<< HEAD
     
     let lnd: AuthenticatedLnd, pubkey: string
 
@@ -92,8 +69,6 @@
     } catch (err) {
       throw new LndOfflineError("no active lnd to create an invoice")
     }
-=======
->>>>>>> 130603f6
 
     try {
       input = {
@@ -153,13 +128,8 @@
     // TODO: do a balance check, so that we don't probe needlessly if the user doesn't have the
     // probably make sense to used a cached balance here.
 
-<<<<<<< HEAD
     const { mtokens, max_fee, destination, id, routeHint, messages, cltv_delta, features, payment } = 
       await this.validate({params, logger: this.logger})
-=======
-    const { mtokens, max_fee, destination, id, routeHint, messages, cltv_delta, features, payment } =
-      await this.validate(params, this.logger)
->>>>>>> 130603f6
 
     const lightningLogger = this.logger.child({
       topic: "fee_estimation",
@@ -211,99 +181,13 @@
       throw new RouteFindingError(undefined, {logger: lightningLogger, probingSuccess: false, success: false})
     }
 
-<<<<<<< HEAD
     const value = JSON.stringify({...route, pubkey})
     await redis.set(key, value, 'EX', 60 * 5); // expires after 5 minutes
-=======
-    const value = JSON.stringify(route)
-    await redis.set(key, value, 'EX', 60 * 5) // expires after 5 minutes
->>>>>>> 130603f6
 
     lightningLogger.info({ redis: { key, value }, probingSuccess: true, success: true }, "successfully found a route")
     return route.fee
   }
 
-<<<<<<< HEAD
-=======
-  // FIXME this should be static
-  async validate(params: IFeeRequest, lightningLogger) {
-
-    const keySendPreimageType = '5482373484'
-    const preimageByteLength = 32
-
-    let pushPayment = false
-    let tokens
-    let expires_at
-    let features
-    let cltv_delta
-    let payment
-    let destination, id, description
-    let routeHint
-    let messages
-    let username
-
-    if (params.invoice) {
-      // TODO: replace this with invoices/bolt11/parsePaymentRequest function?
-      // TODO: use msat instead of sats for the db?
-
-      try {
-        ({ id, safe_tokens: tokens, destination, description, routes: routeHint, payment, cltv_delta, expires_at, features } = await decodePaymentRequest({ lnd, request: params.invoice }))
-      } catch (err) {
-        const error = `Error decoding the invoice`
-        lightningLogger.error({ params, success: false, error }, error)
-        throw new LoggedError(error)
-      }
-
-      // TODO: if expired_at expired, thrown an error
-
-      if (!!params.amount && tokens !== 0) {
-        const error = `Invoice contains non-zero amount, but amount was also passed separately`
-        throw new ValidationError(error, {logger: lightningLogger})
-      }
-
-    } else {
-      if (!params.username) {
-        const error = `a username is required for push payment to the ${ yamlConfig.name }`
-        throw new ValidationError(error, {logger: lightningLogger})
-      }
-
-      pushPayment = true
-      destination = params.destination
-      username = params.username
-
-      const preimage = randomBytes(preimageByteLength)
-      id = createHash('sha256').update(preimage).digest().toString('hex')
-      const secret = preimage.toString('hex')
-      messages = [{ type: keySendPreimageType, value: secret }]
-
-      // TODO: should it be id or secret?
-      // check from keysend invoices generated by lnd
-      // payment = payment ?? secret
-
-    }
-
-    if (!params.amount && tokens === 0) {
-      const error = 'Invoice is a zero-amount invoice, or pushPayment is being used, but no amount was passed separately'
-      throw new ValidationError(error, {logger: lightningLogger})
-    }
-
-    tokens = tokens ? tokens : params.amount
-
-    if (tokens <= 0) {
-      lightningLogger.error('A negative amount was passed')
-      throw Error("amount can't be negative")
-    }
-
-    const max_fee = Math.floor(Math.max(FEECAP * tokens, FEEMIN))
-
-    return {
-      // FIXME String: https://github.com/alexbosworth/lightning/issues/24
-      tokens, mtokens: String(tokens * 1000), destination, pushPayment, id, routeHint, messages, max_fee,
-      memoInvoice: description, payment, cltv_delta, expires_at, features, username,
-    }
-  }
-
->>>>>>> 130603f6
   async pay(params: IPaymentRequest): Promise<payInvoiceResult | Error> {
     let lightningLogger = this.logger.child({ topic: "payment", protocol: "lightning", transactionType: "payment" })
 
@@ -382,13 +266,8 @@
             memoPayer,
           })
         })
-<<<<<<< HEAD
         
         transactionNotification({ amount: sats, user: payeeUser, hash: id, logger: this.logger, type: "paid-invoice" })
-=======
-
-        await transactionNotification({ amount: sats, user: payeeUser, hash: id, logger: this.logger, type: "paid-invoice" })
->>>>>>> 130603f6
 
         if (!pushPayment) {
           // trying to delete the invoice first from lnd
@@ -451,13 +330,10 @@
       route = JSON.parse(await redis.get(key) as string)
       this.logger.info({ route }, "route from redis")
 
-<<<<<<< HEAD
       let pubkey: string, lnd: AuthenticatedLnd
 
+      // TODO: check if route is not an array and we shouldn't use .length instead
       if (!!route) {
-=======
-      if (route) {
->>>>>>> 130603f6
         lightningLogger = lightningLogger.child({ routing: "payViaRoutes", route })
         fee = route.safe_fee
         feeKnownInAdvance = true;
@@ -483,22 +359,12 @@
 
       let entry
 
-<<<<<<< HEAD
       {        
         const sats = tokens + fee
 
         const metadata = {
           hash: id, type: "payment", pending: true, pubkey,
           feeKnownInAdvance, ...UserWallet.getCurrencyEquivalent({ sats, fee })
-=======
-      {
-
-        const sats = tokens + fee
-
-        const metadata = {
-          hash: id, type: "payment", pending: true,
-          feeKnownInAdvance, ...UserWallet.getCurrencyEquivalent({ sats, fee }),
->>>>>>> 130603f6
         }
 
         lightningLogger = lightningLogger.child({ route, balance, ...metadata })
@@ -518,13 +384,7 @@
             metadata,
           })
         })
-<<<<<<< HEAD
         
-=======
-
-        console.log({entry})
-
->>>>>>> 130603f6
         if (pushPayment) {
           route.messages = messages
         }
@@ -762,11 +622,8 @@
     }
 
     // invoice that are on_us will be cancelled but not confirmed
-<<<<<<< HEAD
-=======
     // so we need a branch to return true in case the payment
     // has been managed off lnd.
->>>>>>> 130603f6
     if (invoice.is_canceled) {
       this.logger.warn({ hash, user: this.user }, "cancelled invoice. nothing to do. this should not happen(?)")
       return false
@@ -820,32 +677,31 @@
           const error = `addTransactionLndReceipt failed`
           throw new DbError(error, {logger: this.logger, level: 'error', err, invoice})
         }
-<<<<<<< HEAD
       })
     // this should not happen
     } else {
       return false
-=======
-
-      })
-
-    } else if (expired) {
-
-      // maybe not needed after old invoice has been deleted?
-
-      try {
-        await cancelHodlInvoice({ lnd, id: hash })
-        this.logger.info({ id: hash, user: this.user._id }, "canceling invoice")
-
-      } catch (err) {
-        const error = "error deleting invoice"
-        this.logger.error({ err, error, hash, user: this.user._id }, error)
-      }
-
-      const resultDeletion = await InvoiceUser.deleteOne({ _id: hash, user: this.user._id })
-      this.logger.info({ hash, user: this.user._id, resultDeletion }, "succesfully deleted expired invoice")
-
->>>>>>> 130603f6
+
+    //   })
+    
+    // TODO: part of the merge. check this should be deleted
+
+    // } else if (expired) {
+
+    //   // maybe not needed after old invoice has been deleted?
+
+    //   try {
+    //     await cancelHodlInvoice({ lnd, id: hash })
+    //     this.logger.info({ id: hash, user: this.user._id }, "canceling invoice")
+
+    //   } catch (err) {
+    //     const error = "error deleting invoice"
+    //     this.logger.error({ err, error, hash, user: this.user._id }, error)
+    //   }
+
+    //   const resultDeletion = await InvoiceUser.deleteOne({ _id: hash, user: this.user._id })
+    //   this.logger.info({ hash, user: this.user._id, resultDeletion }, "succesfully deleted expired invoice")
+
     }
   }
 
@@ -856,19 +712,8 @@
 
     const invoices = await InvoiceUser.find({ uid: this.user._id, paid: false })
 
-<<<<<<< HEAD
     for (const { _id: hash, pubkey } of invoices) {
       await this.updatePendingInvoice({ hash, lock, pubkey })
-=======
-      // FIXME
-      // adding a time-buffer on the expiration before we delete the invoice
-      // because it seems lnd still can accept invoice even if they have expired
-      // see more: https://github.com/lightningnetwork/lnd/pull/3694
-      const expired = moment() > this.getExpiration(moment(timestamp)
-        .add(delay(currency).additional_delay_value, "hours"),
-      )
-      await this.updatePendingInvoice({ hash: _id, expired, lock })
->>>>>>> 130603f6
     }
   }
 
