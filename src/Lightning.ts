const lnService = require('ln-service');
const assert = require('assert').strict;
import { createHash, randomBytes } from "crypto";
import { brokerLndPath, brokerPath, customerPath, lightningAccountingPath } from "./ledger";
import { disposer, getAsyncRedisClient } from "./lock";
import { InvoiceUser, MainBook, Transaction, User } from "./mongodb";
import { sendInvoicePaidNotification } from "./notification";
import { IAddInvoiceInternalRequest, IPaymentRequest, IFeeRequest } from "./types";
import { getAuth, LoggedError, sleep, timeout } from "./utils";
import { regExUsername } from "./wallet";
import moment from "moment"

const util = require('util')

const using = require('bluebird').using

const TIMEOUT_PAYMENT = process.env.NETWORK !== "regtest" ? 45000 : 3000

export const FEECAP = 0.02 // = 2%
export const FEEMIN = 10 // sats

export type ITxType = "invoice" | "payment" | "onchain_receipt" | "onchain_payment" | "on_us"
export type payInvoiceResult = "success" | "failed" | "pending" | "already_paid"

// this value is here so that it can get mocked.
// there could probably be a better design
// but mocking on mixin is tricky
export const delay = (currency) => {
  return {
    "BTC": { value: 1, unit: 'days', "additional_delay_value": 1 },
    "USD": { value: 2, unit: 'mins', "additional_delay_value": 1 },
  }[currency]
}

export const LightningMixin = (superclass) => class extends superclass {
  lnd = lnService.authenticatedLndGrpc(getAuth()).lnd
  nodePubKey: string | null = null

  // FIXME: need ! otherwise have `Property isUsd has no initializer and is not definitely assigned in the constructor`
  // which doesn't seems to make sense
  readonly isUsd!: boolean

  constructor(...args) {
    super(...args)
    this.isUSD = this.currency === "USD"
  }

  async getNodePubkey() {
    this.nodePubKey = this.nodePubKey ?? (await lnService.getWalletInfo({ lnd: this.lnd })).public_key
    return this.nodePubKey
  }

  async updatePending() {
    await Promise.all([
      this.updatePendingInvoices(),
      this.updatePendingPayments(),
      super.updatePending(),
    ])
  }

  getExpiration = (input) => {
    // console.log(delay(this.currency).value, delay(this.currency).unit, "getExpiration unit")
    return input.add(delay(this.currency).value, delay(this.currency).unit)
  }

  async addInvoiceInternal({ sats, usd, memo, selfGenerated }: IAddInvoiceInternalRequest): Promise<string> {
    let request, id

    const expires_at = this.getExpiration(moment()).toDate()

    try {
      const result = await lnService.createInvoice({
        lnd: this.lnd,
        tokens: sats,
        description: memo,
        expires_at
      })
      request = result.request
      id = result.id
    } catch (err) {
      const error = "impossible to create the invoice"
      this.logger.error({ err }, error)
      throw new LoggedError(error)
    }

    try {
      const result = await new InvoiceUser({
        _id: id,
        uid: this.uid,
        usd,
        currency: this.currency,
        selfGenerated,
      }).save()
    } catch (err) {
      // FIXME if the mongodb connection has not been instanciated
      // this fails silently
      const error = `error storing invoice to db`
      this.logger.error({ err }, error)
      throw new LoggedError(error)
    }

    this.logger.info({ sats, usd, memo, currency: this.currency, selfGenerated, id, uid: this.uid }, "a new invoice has been added")

    return request
  }

  async getLightningFee(params: IFeeRequest): Promise<Number | Error> {

    // TODO:
    // we should also log the fact we have started the query
    // if (await getAsyncRedisClient().get(JSON.stringify(params))) {
    //   return
    // }
    //
    // OR: add a lock

    // TODO: do a balance check, so that we don't probe needlessly if the user doesn't have the 
    // probably make sense to used a cached balance here. 

    // TODO: if this is a node we are connected with, we may not even need a probe/round trip to redis
    // we could handle this from the front end directly.

    const { mtokens, max_fee, destination, id, routeHint, messages, cltv_delta, features } = await this.validate(params, this.logger)
    const lightningLogger = this.logger.child({ topic: "fee_estimation", protocol: "lightning", params, decoded: { mtokens, max_fee, destination, id, routeHint, messages, cltv_delta, features } })

    const key = JSON.stringify({ id, mtokens })

    const cacheProbe = await getAsyncRedisClient().get(key)
    if (cacheProbe) {
      lightningLogger.info("route result in cache")
      return JSON.parse(cacheProbe).fee
    }


    // --> this should not happen as this is managed also in within RN
    if (destination === await this.getNodePubkey()) {
      return 0
    }

    let route

    try {
      ({ route } = await lnService.probeForRoute({
        lnd: this.lnd, destination, mtokens, routes: routeHint, cltv_delta, features, max_fee, messages,

        // FIXME: this fails for push payment. not adding this for now.
        // payment, total_mtokens: mtokens,

      }));
    } catch (err) {
      const error = "error getting route / probing for route"
      lightningLogger.error({ err, max_fee, probingSuccess: false, success: false }, error)
      throw new LoggedError(error)
    }

    if (!route) {
      // TODO: check if the error is irrecovable or not.

      const error = "there is no potential route for payment"
      lightningLogger.warn({ probingSuccess: false, success: false }, error)
      throw new LoggedError(error)
    }

    const value = JSON.stringify(route)
    await getAsyncRedisClient().set(key, value, 'EX', 60 * 5); // expires after 5 minutes

    lightningLogger.info({redis: {key, value}, probingSuccess: true, success: true }, "succesfully found a route")
    return route.fee
  }

  async validate(params: IFeeRequest, lightningLogger) {

    const keySendPreimageType = '5482373484';
    const preimageByteLength = 32;

    let pushPayment = false
    let tokens
    let expires_at
    let features
    let cltv_delta
    let payment
    let destination, id, description
    let routeHint = []
    let messages: Object[] = []

    if (params.invoice) {
      // TODO: replace this with invoices/bolt11/parsePaymentRequest function?
      // TODO: use msat instead of sats for the db?

      try {
        ({ id, safe_tokens: tokens, destination, description, routes: routeHint, payment, cltv_delta, expires_at, features } = await lnService.decodePaymentRequest({ lnd: this.lnd, request: params.invoice }))
      } catch (err) {
        const error = `Error decoding the invoice`
        lightningLogger.error({ params, success: false, error }, error)
        throw new LoggedError(error)
      }

      // TODO: if expired_at expired, thrown an error

      if (!!params.amount && tokens !== 0) {
        const error = `Invoice contains non-zero amount, but amount was also passed separately`
        lightningLogger.error({ tokens, params, success: false, error }, error)
        throw new LoggedError(error)
      }

    } else {
      if (!params.destination) {
        const error = 'Pay requires either invoice or destination to be specified'
        lightningLogger.error({ invoice: params.invoice, destination, success: false, error }, error)
        throw new LoggedError(error)
      }

      pushPayment = true
      destination = params.destination

      const preimage = randomBytes(preimageByteLength);
      id = createHash('sha256').update(preimage).digest().toString('hex');
      const secret = preimage.toString('hex');
      messages = [{ type: keySendPreimageType, value: secret }]

      // TODO: should it be id or secret?
      // check from keysend invoices generated by lnd
      // payment = payment ?? secret

    }

    if (!params.amount && tokens === 0) {
      const error = 'Invoice is a zero-amount invoice, or pushPayment is being used, but no amount was passed separately'
      lightningLogger.error({ tokens, params, success: false, error }, error)
      throw new LoggedError(error)
    }

    tokens = !!tokens ? tokens : params.amount

    const max_fee = Math.floor(Math.max(FEECAP * tokens, FEEMIN))

    return {
      tokens, mtokens: tokens * 1000, destination, pushPayment, id, routeHint, messages, max_fee,
      memoInvoice: description, payment, cltv_delta, expires_at, features,
    }
  }

  async pay(params: IPaymentRequest): Promise<payInvoiceResult | Error> {
    let lightningLogger = this.logger.child({ topic: "payment", protocol: "lightning", transactionType: "payment" })

    const { tokens, mtokens, destination, pushPayment, id, routeHint, messages, memoInvoice, payment, cltv_delta, features, max_fee } = await this.validate(params, lightningLogger)
<<<<<<< HEAD
    const { memo: memoPayer } = params 
    let username = params.username
=======
    const { username, memo: memoPayer } = params
>>>>>>> 0cf4bb79

    // not including message because it contains the preimage and we don't want to log this
    lightningLogger = lightningLogger.child({ decoded: { tokens, destination, pushPayment, id, routeHint, memoInvoice, memoPayer, payment, cltv_delta, features }, params })

    let fee
    let route
    let paymentPromise
    let feeKnownInAdvance


    // TODO: this should be inside the lock.
    // but getBalance is currently also getting the lock. 
    // --> need a re-entrant mutex or another architecture to have balance within the lock
    const balance = await this.getBalance()

    return await using(disposer(this.uid), async (lock) => {
      // On us transaction
      if (destination === await this.getNodePubkey()) {
        const lightningLoggerOnUs = lightningLogger.child({ onUs: true, fee: 0 })

        let payeeUid, payeeCurrency

        if (pushPayment) {
          if (!username) {
            const error = 'a username is required for push payment to the ***REMOVED*** wallet'
            lightningLoggerOnUs.warn({ success: false, error }, error)
            throw new LoggedError(error)
          }

          const payee = await User.findOne({ username: regExUsername({ username }) })
          if (!payee) {
            const error = `this username doesn't exist`
            lightningLoggerOnUs.warn({ success: false, error }, error)
            throw new LoggedError(error)
          }

          payeeUid = payee._id
          payeeCurrency = payee.currency
        } else {
          // standard path, user scan another lightning wallet of bitcoin beach invoice

          const payeeInvoice = await InvoiceUser.findOne({ _id: id })
          if (!payeeInvoice) {
            const error = 'User tried to pay invoice from the same wallet, but it was already paid or does not exist'
            lightningLoggerOnUs.error({ success: false, error }, error)
            throw new LoggedError(error)
            // FIXME: Using == here because === returns false even for same uids
          }

          payeeUid = payeeInvoice.uid
          payeeCurrency = payeeInvoice.currency

          // TODO: add invoice from username
        }

        if (payeeUid == this.uid) {
          const error = 'User tried to pay himself'
          lightningLoggerOnUs.error({ success: false, error }, error)
          throw new LoggedError(error)
        }

        // TODO XXX FIXME:
        // manage the case where a user in USD tries to pay another used in BTC with an onUS transaction
        assert(this.currency == payeeCurrency)

        const sats = tokens
        const metadata = { currency: this.currency, hash: id, type: "on_us", pending: false, ...this.getCurrencyEquivalent({ sats, fee: 0 }) }

        const value = this.isUSD ? metadata.usd : sats

        if (balance < value) {
          const error = `balance is too low`
          lightningLoggerOnUs.warn({ balance, value, success: false, error }, error)
          throw new LoggedError(error)
        }

        await MainBook.entry(memoInvoice)
          .debit(customerPath(payeeUid), value, metadata)
          .credit(this.accountPath, value, { ...metadata, memoPayer })
          .commit()

        await sendInvoicePaidNotification({ amount: tokens, uid: payeeUid, hash: id, logger: this.logger })

        if (!pushPayment) {
          const resultDeletion = await InvoiceUser.deleteOne({ _id: id })
<<<<<<< HEAD
          this.logger.info({id, uid: this.uid, resultDeletion}, "invoice has been deleted from InvoiceUser following on_us transaction")
          
          await lnService.cancelHodlInvoice({ lnd: this.lnd, id })
          this.logger.info({id, uid: this.uid}, "canceling invoice on lnd")
        }
        
        // adding contact for the payer
        if (!!username) {
          // TODO: check the pull/push work at intended
          this.user.contacts.pull(username)
          await this.user.save()
          this.user.contacts.push({
            $each: [username],
            $position: 0
          })
          await this.user.save()
        }
        
        // adding contact for the payee
        if (!!this.user.username) {
          // we are ordering the query so that the last used username goes last
          // so that last (and probably most frequent) users are shown at the top
          await User.update(
            { _id: payeeUid },
            { $pull: { contacts: this.user.username }}
          )
          await User.update(
            { _id: payeeUid },
            { $push: { contacts: { "$each": [this.user.username] }}}
          )
=======
          this.logger.info({ id, uid: this.uid, resultDeletion }, "invoice has been deleted following on_us transaction")

          await lnService.cancelHodlInvoice({ lnd: this.lnd, id })
          this.logger.info({ id, uid: this.uid }, "canceling invoice")
>>>>>>> 0cf4bb79
        }

        lightningLoggerOnUs.info({ success: true, isReward: params.isReward ?? false, ...metadata }, "lightning payment success")

        return "success"
      }

      // "normal" transaction: paying another lightning node

      // TODO: manage push payment for other node as well
      if (pushPayment) {
        const error = "no push payment to other wallet (yet)"
        lightningLogger.error({ success: false }, error)
        throw new LoggedError(error)
      }

      // TODO: fine tune those values:
      // const probe_timeout_ms
      // const path_timeout_ms

      // TODO: push payment for other node as well
      lightningLogger = lightningLogger.child({ onUs: false, max_fee })

      const key = JSON.stringify({ id, mtokens })
      route = JSON.parse(await getAsyncRedisClient().get(key))
      this.logger.info({ route }, "route from redis")

      if (!!route) {
        lightningLogger = lightningLogger.child({ routing: "payViaRoutes", route })
        fee = route.safe_fee
        feeKnownInAdvance = true
      } else {
        lightningLogger = lightningLogger.child({ routing: "payViaPaymentDetails" })
        fee = max_fee
        feeKnownInAdvance = false
      }

      // we are confident enough that there is a possible payment route. let's move forward
      // TODO quote for fees, and also USD for USD users

      let journal

      {
        const sats = tokens + fee

        lightningLogger = lightningLogger.child({ route, balance, fee, sats })
        const metadata = { currency: this.currency, hash: id, type: "payment", pending: true, fee, feeKnownInAdvance, ...this.getCurrencyEquivalent({sats, fee }) }

        const value = this.isUSD ? metadata.usd : sats

        if (balance < value) {
          const error = `balance is too low`
          lightningLogger.warn({ success: false, error }, error)
          throw new LoggedError(error)
        }

        if (pushPayment) {
          route.messages = messages
        }

        // reduce balance from customer first

        journal = MainBook.entry(memoInvoice)
          .debit(lightningAccountingPath, sats, { ...metadata, currency: "BTC" })
          .credit(await this.path(), sats, { ...metadata, currency: "BTC" })

        if (this.isUSD) {
          journal
            .debit(brokerPath, metadata.usd, { ...metadata, currency: "USD" })
            .credit(this.accountPath, metadata.usd, { ...metadata, currency: "USD" })
        }

        await journal.commit()

        // there is 3 scenarios for a payment.
        // 1/ payment succeed (function return before TIMEOUT_PAYMENT) and:
        // 1A/ fees are known in advance
        // 1B/ fees are not kwown in advance --> need to refund for the difference in fees?
        //   for now we keep the change

        // 2/ the payment fails. we are reverting it. this including voiding prior transaction
        // 3/ payment is still pending after TIMEOUT_PAYMENT.
        // we are timing out the request for UX purpose, so that the client can show the payment is pending
        // even if the payment is still ongoing from lnd.
        // to clean pending payments, another cron-job loop will run in the background.

        try {

          // Fixme: seems to be leaking if it timeout.
          if (route) {
            paymentPromise = lnService.payViaRoutes({ lnd: this.lnd, routes: [route], id })

          } else {

            // incoming_peer?
            // max_paths for MPP
            // max_timeout_height ??
            paymentPromise = lnService.payViaPaymentDetails({
              lnd: this.lnd,
              id,
              cltv_delta,
              destination,
              features,
              max_fee,
              messages,
              mtokens,
              routes: routeHint,
            })
          }

          await Promise.race([paymentPromise, timeout(TIMEOUT_PAYMENT, 'Timeout')])
          // FIXME
          // return this.payDetail({
          //     pubkey: details.destination,
          //     hash: details.id,
          //     amount: details.tokens,
          //     routes: details.routes
          // })

        } catch (err) {

          if (err.message === "Timeout") {
            lightningLogger.warn({ ...metadata, pending: true }, 'timeout payment')

            return "pending"
            // pending in-flight payment are being handled either by a cron job 
            // or payment update when the user query his balance
          }

          try {
            // FIXME: this query may not make sense 
            // where multiple payment have the same hash
            // ie: when a payment is being retried
            await Transaction.updateMany({ hash: id }, { pending: false, error: err[1] })
            await MainBook.void(journal.journal._id, err[1])
            lightningLogger.warn({ success: false, err, ...metadata }, `payment error`)

          } catch (err_fatal) {
            const error = `ERROR CANCELING PAYMENT ENTRY`
            lightningLogger.fatal({ err, err_fatal, entry: journal }, error)
            throw new LoggedError(error)
          }

          if (err[2].err.details === "invoice is already paid") {
            lightningLogger.warn({ ...metadata, pending: false }, 'invoice already paid')
            return "already_paid"
          }

          throw new LoggedError(`Error paying invoice: ${util.inspect({ err }, false, Infinity)}`)
        }

        // success
        await Transaction.updateMany({ hash: id }, { pending: false })
        const paymentResult = await paymentPromise

        if (!feeKnownInAdvance) {
          await this.recordFeeDifference({ paymentResult, max_fee, id, related_journal: journal.journal._id })
        }

        lightningLogger.info({ success: true, paymentResult, ...metadata }, `payment success`)
      }

      return "success"

    })
  }

  async recordFeeDifference({ paymentResult, max_fee, id, related_journal }) {
    const feeDifference = max_fee - paymentResult.safe_fee

    assert(feeDifference >= 0)
    assert(feeDifference <= max_fee)

    this.logger.info({ paymentResult, feeDifference, max_fee, actualFee: paymentResult.safe_fee, id }, "logging a fee difference")

    const metadata = { currency: "BTC", hash: id, related_journal, type: "fee_reimbursement" }

    // todo: add a reference to the journal entry of the main tx
    await MainBook.entry("fee reimbursement")
      .debit(await this.path(), feeDifference, metadata)
      .credit(lightningAccountingPath, feeDifference, metadata)
      .commit()
  }

  async path() {
    // TODO: brokerLndPath should be cached
    const path = this.isUSD ? await brokerLndPath() : this.accountPath
    return path
  }

  // TODO manage the error case properly. right now there is a mix of string being return
  // or error being thrown. Not sure how this is handled by GraphQL

  async updatePendingPayments() {

    const query = { account_path: this.accountPathMedici, type: "payment", pending: true }
    const count = await Transaction.countDocuments(query)

    if (count === 0) {
      return
    }

    // we only lock the account if there is some pending payment transaction, which would typically be unlikely
    // we're doing the the Transaction.find after the lock to make sure there is no race condition
    // note: there might be another design that doesn't requiere a lock at the uid level but only at the hash level,
    // but will need to dig more into the cursor aspect of mongodb to see if there is a concurrency-safe way to do it.
    return await using(disposer(this.uid), async (lock) => {

      const payments = await Transaction.find(query)

      for (const payment of payments) {

        let result
        try {
          result = await lnService.getPayment({ lnd: this.lnd, id: payment.hash })
        } catch (err) {
          const error = 'issue fetching payment'
          this.logger.error({ err, payment }, error)
          throw new LoggedError(error)
        }

        if (result.is_confirmed || result.is_failed) {
          payment.pending = false
          await payment.save()
        }

        const lightningLogger = this.logger.child({ topic: "payment", protocol: "lightning", transactionType: "payment", onUs: false })

        if (result.is_confirmed) {
          lightningLogger.info({ success: true, id: payment.hash, payment }, 'payment has been confirmed')

          if (!payment.feeKnownInAdvance) {
            await this.recordFeeDifference({ paymentResult: result.payment, max_fee: payment.fee, id: payment.hash, related_journal: payment._journal })
          }

        }

        if (result.is_failed) {
          try {
            await MainBook.void(payment._journal, "Payment canceled") // JSON.stringify(result.failed
            lightningLogger.info({ success: false, id: payment.hash, payment, result }, 'payment has been canceled')
          } catch (err) {
            const error = `error canceling payment entry`
            this.logger.fatal({ err, payment, result }, error)
            throw new LoggedError(error)
          }
        }
      }

    })
  }

  async updatePendingInvoice({ hash, expired = false }) {
    let invoice

    try {
      // FIXME we should only be able to look at User invoice, 
      // but might not be a strong problem anyway
      // at least return same error if invoice not from user
      // or invoice doesn't exist. to preserve privacy and prevent DDOS attack.
      invoice = await lnService.getInvoice({ lnd: this.lnd, id: hash })

      // TODO: we should not log/keep secret in the logs
      this.logger.debug({ invoice, uid: this.uid }, "got invoice status")
    } catch (err) {
      const error = `issue fetching invoice`
      this.logger.error({ err, invoice }, error)
      throw new LoggedError(error)
    }

    // invoice that are on_us will be cancelled but not confirmed
    // so we need a branch to return true in case the payment 
    // has been managed off lnd.
    if (invoice.is_canceled) {

      // check what happen if we go to this loop twice?
      const resultDeletion = await InvoiceUser.deleteOne({ _id: hash, uid: this.uid })
      this.logger.info({ hash, uid: this.uid, resultDeletion }, "succesfully deleted cancelled invoice")

      // TODO: proper testing
      const result = await Transaction.findOne({ currency: this.currency, hash, type: "on_us", pending: false })
      return !!result

    } else if (invoice.is_confirmed) {

      try {

        return await using(disposer(hash), async (lock) => {

          const invoiceUser = await InvoiceUser.findOne({ _id: hash, uid: this.uid })

          if (!invoiceUser) {
            this.logger.info({ hash, uid: this.uid }, "invoice has already been processed")
            return true
          }

          // TODO: use a transaction here
          // const session = await InvoiceUser.startSession()
          // session.withTransaction(

          // OR: use a an unique index account / hash / voided
          // may still not avoid issue from discrenpency between hash and the books

          const resultDeletion = await InvoiceUser.deleteOne({ _id: hash, uid: this.uid })
          this.logger.info({ hash, uid: this.uid, resultDeletion }, "confirmed invoice has been deleted")

          const sats = invoice.received

          const usd = invoiceUser.usd
          const metadata = { hash, type: "invoice", ...this.getCurrencyEquivalent({ usd, sats, fee: 0 }) }

          // TODO: brokerLndPath should be cached
          const path = this.isUSD ? await brokerLndPath() : this.accountPath

          const entry = MainBook.entry(invoice.description)
            .debit(path, sats, { ...metadata, currency: "BTC" })
            .credit(lightningAccountingPath, sats, { ...metadata, currency: "BTC" })

          if (this.isUSD) {
            entry
              .debit(this.accountPath, usd, { ...metadata, currency: "USD" })
              .credit(brokerPath, usd, { ...metadata, currency: "USD" })
          }

          await entry.commit()

          // session.commitTransaction()
          // session.endSession()

          this.logger.info({ topic: "payment", protocol: "lightning", transactionType: "receipt", onUs: false, success: true, ...metadata })

          return true
        })

      } catch (err) {
        const error = `issue updating invoice`
        this.logger.error({ err, invoice }, error)
        throw new LoggedError(error)
      }
    } else if (expired) {

      // maybe not needed after old invoice has been deleted?

      try {
        await lnService.cancelHodlInvoice({ lnd: this.lnd, id: hash })
        this.logger.info({ id: hash, uid: this.uid }, "canceling invoice")

      } catch (err) {
        const error = "error deleting invoice"
        this.logger.error({ err, error, hash, uid: this.uid }, error)
      }

      const resultDeletion = await InvoiceUser.deleteOne({ _id: hash, uid: this.uid })
      this.logger.info({ hash, uid: this.uid, resultDeletion }, "succesfully deleted expired invoice")

    }

    return false
  }

  // should be run regularly with a cronjob
  // TODO: move to an "admin/ops" wallet
  async updatePendingInvoices() {

    const invoices = await InvoiceUser.find({ uid: this.uid })

    for (const invoice of invoices) {
      const { _id, timestamp } = invoice

      // FIXME
      // adding a buffer on the expiration timeline before which we delete the invoice 
      // because it seems lnd still can accept invoice even if they have expired
      // see more: https://github.com/lightningnetwork/lnd/pull/3694
      const expired = moment() > this.getExpiration(moment(timestamp)
        .add(delay(this.currency).additional_delay_value, "hours")
      )
      await this.updatePendingInvoice({ hash: _id, expired })
    }
  }

}<|MERGE_RESOLUTION|>--- conflicted
+++ resolved
@@ -244,12 +244,7 @@
     let lightningLogger = this.logger.child({ topic: "payment", protocol: "lightning", transactionType: "payment" })
 
     const { tokens, mtokens, destination, pushPayment, id, routeHint, messages, memoInvoice, payment, cltv_delta, features, max_fee } = await this.validate(params, lightningLogger)
-<<<<<<< HEAD
-    const { memo: memoPayer } = params 
-    let username = params.username
-=======
     const { username, memo: memoPayer } = params
->>>>>>> 0cf4bb79
 
     // not including message because it contains the preimage and we don't want to log this
     lightningLogger = lightningLogger.child({ decoded: { tokens, destination, pushPayment, id, routeHint, memoInvoice, memoPayer, payment, cltv_delta, features }, params })
@@ -335,7 +330,6 @@
 
         if (!pushPayment) {
           const resultDeletion = await InvoiceUser.deleteOne({ _id: id })
-<<<<<<< HEAD
           this.logger.info({id, uid: this.uid, resultDeletion}, "invoice has been deleted from InvoiceUser following on_us transaction")
           
           await lnService.cancelHodlInvoice({ lnd: this.lnd, id })
@@ -366,12 +360,6 @@
             { _id: payeeUid },
             { $push: { contacts: { "$each": [this.user.username] }}}
           )
-=======
-          this.logger.info({ id, uid: this.uid, resultDeletion }, "invoice has been deleted following on_us transaction")
-
-          await lnService.cancelHodlInvoice({ lnd: this.lnd, id })
-          this.logger.info({ id, uid: this.uid }, "canceling invoice")
->>>>>>> 0cf4bb79
         }
 
         lightningLoggerOnUs.info({ success: true, isReward: params.isReward ?? false, ...metadata }, "lightning payment success")
