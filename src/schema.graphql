--- conflicted
+++ resolved
@@ -83,11 +83,8 @@
   earnList: [Earn]
   me: User
   buildParameters: BuildParameter
-<<<<<<< HEAD
   getLastOnChainAddress: LastOnChainAddress
-=======
   pendingOnChainPayment: [PendingOnchainPayment]
->>>>>>> e8a71502
 }
 
 type Mutation {
