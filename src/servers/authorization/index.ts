--- conflicted
+++ resolved
@@ -193,14 +193,8 @@
 
   const username = user.name
   const password = user.pass
-<<<<<<< HEAD
-  const deviceIdRaw: string = username
-
-  const deviceId = checkedToDeviceId(deviceIdRaw)
-=======
-
   const deviceId = checkedToDeviceId(username)
->>>>>>> f99f6f61
+
   if (deviceId instanceof Error) {
     return res.status(422).send({ error: `Device ID error, ${deviceId.message}` })
   }
