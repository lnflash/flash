import { ApolloServer } from 'apollo-server-express';
import dotenv from "dotenv";
import express from 'express';
import expressJwt from "express-jwt";
import { importSchema } from 'graphql-import';
import { applyMiddleware } from "graphql-middleware";
import { and, rule, shield } from 'graphql-shield';
import { makeExecutableSchema } from "graphql-tools";
import _ from 'lodash';
import moment from "moment";
import mongoose from "mongoose";
import path from "path";
import pino from 'pino';
// https://nodejs.org/api/esm.html#esm_no_require_exports_module_exports_filename_dirname
// TODO: to use when switching to module
// import { fileURLToPath } from 'url';
// const __filename = fileURLToPath(import.meta.url);
// const __dirname = path.dirname(__filename);
import PinoHttp from "pino-http";
import swStats from 'swagger-stats';
import util from 'util';
import { v4 as uuidv4 } from 'uuid';
import { getMinBuildNumber, getHourlyPrice } from "../localCache";
import { lnd } from "../lndConfig";
import { nodeStats } from "../lndUtils";
import { setupMongoConnection } from "../mongodb";
import { sendNotification } from "../notifications/notification";
import { User } from "../schema";
import { login, requestPhoneCode } from "../text";
import { Levels, OnboardingEarn } from "../types";
import { AdminOps } from "../AdminOps"
import { fetchIPDetails } from "../utils";
import { baseLogger } from '../logger'
import { WalletFactory, WalletFromUsername } from "../walletFactory";
import { getCurrentPrice } from "../realtimePrice";
import { getAsyncRedisClient } from "../redis";
import { yamlConfig } from '../config';

dotenv.config()

const graphqlLogger = baseLogger.child({ module: "graphql" })


const pino_http = PinoHttp({
  logger: graphqlLogger,
  wrapSerializers: false,

  // Define custom serializers
  serializers: {
    err: pino.stdSerializers.err,
    req: pino.stdSerializers.req,
    res: (res) => ({
      // FIXME: kind of a hack. body should be in in req. but have not being able to do it.
      body: res.req.body,
      ...pino.stdSerializers.res(res)
    })
  },
  autoLogging: {
    ignorePaths: ["/healthz"]
  }
})

const commitHash = process.env.COMMITHASH
const buildTime = process.env.BUILDTIME
const helmRevision = process.env.HELMREVISION

const resolvers = {
  Query: {
    me: async (_, __, { uid, user }) => {
      const { phone, username, contacts, language, level } = user

      return {
        id: uid,
        level,
        phone,
        username,
        contacts,
        language
      }
    },

    // legacy, before handling multi currency account
    wallet: async (_, __, { wallet }) => ([{
      id: "BTC",
      currency: "BTC",
      balance: async () => (await wallet.getBalances())["BTC"],
      transactions: () => wallet.getTransactions(),
      csv: () => wallet.getStringCsv()
    }]),

    // new way to return the balance
    // balances are distinc between USD and BTC
    // but transaction are common, because they could have rely both on USD/BTC
    wallet2: async (_, __, { wallet }) => {
      const balances = await wallet.getBalances()

      return {
        transactions: wallet.getTransactions(),
        balances: wallet.user.currencies.map(item => ({
          id: item.id,
          balance: balances[item.id],
        }))
      }
    },
    nodeStats: async () => nodeStats({ lnd }),
    buildParameters: async () => {
      const { minBuildNumber, lastBuildNumber } = await getMinBuildNumber()
      return {
        id: lastBuildNumber,
        commitHash: () => commitHash,
        buildTime: () => buildTime,
        helmRevision: () => helmRevision,
        minBuildNumberAndroid: minBuildNumber,
        minBuildNumberIos: minBuildNumber,
        lastBuildNumberAndroid: lastBuildNumber,
        lastBuildNumberIos: lastBuildNumber,
      }
    },
    prices: async (_, { length = 365 * 24 * 10 }, { logger }) => {
      const hourly = await getHourlyPrice({ logger })

      // adding the current price as the lat index array
      // use by the mobile application to convert prices
      hourly.push({
        id: moment().unix(),
        o: getCurrentPrice()
      })

      return hourly.splice(-length)
    },
    earnList: async (_, __, { uid, user }) => {
      const response: Object[] = []
      const earned = user?.earn || []

      for(const [id, value] of Object.entries(OnboardingEarn)) {
        response.push({
          id,
          value,
          completed: earned.findIndex(item => item === id) !== -1,
        })
      }

      return response
    },
    getLastOnChainAddress: async (_, __, { wallet }) => ({ id: wallet.getLastOnChainAddress() }),
    maps: async () => {
      // TODO: caching
      const users = await User.find({ 
        title: { $exists: true }, coordinate: { $exists: true } },
        { username: 1, title: 1, coordinate: 1 }
      );

      return users.map((user) => ({
        ...user._doc,
        id: user.username
      }))
    },
    usernameExists: async (_, { username }) => AdminOps.usernameExists({ username }),
    getUserDetails: async (_, { uid }) => User.findOne({_id: uid}),
    noauthUpdatePendingInvoice: async (_, { hash, username }, { logger }) => {
      const wallet = await WalletFromUsername({ username, logger })
      return wallet.updatePendingInvoice({ hash })
    },
    getUid: async (_, { username, phone }) => {
      const { _id: uid } = await User.getUser({ username, phone })
      return uid
    },
    getLevels: () => Levels,
<<<<<<< HEAD
    getLimits: (_, __, {user}) => ({
      oldEnoughForWithdrawal: yamlConfig.limits.oldEnoughForWithdrawal,
      withdrawal: yamlConfig.limits.withdrawal.level[user.level],
      onUs: yamlConfig.limits.onUs.level[user.level]
=======
    getLimits: (_, __, {user}) => {
      return {
        oldEnoughForWithdrawal: yamlConfig.limits.oldEnoughForWithdrawal,
        withdrawal: yamlConfig.limits.withdrawal.level[user.level],
        onUs: yamlConfig.limits.onUs.level[user.level]
      }
    },
    getWalletFees: () => ({
      deposit: yamlConfig.fees.deposit
>>>>>>> 662224cf
    })
  },
  Mutation: {
    requestPhoneCode: async (_, { phone }, { logger }) => ({ success: requestPhoneCode({ phone, logger }) }),
    login: async (_, { phone, code }, { logger }) => ({ token: login({ phone, code, logger }) }),
    updateUser: async (_, __, { wallet }) => ({
      setUsername: async ({ username }) => await wallet.setUsername({ username }),
      setLanguage: async ({ language }) => await wallet.setLanguage({ language }),
      updateUsername: (input) => wallet.updateUsername(input),
      updateLanguage: (input) => wallet.updateLanguage(input),
    }),
    setLevel: async (_, { uid, level }) => {
      return AdminOps.setLevel({ uid, level })
    },
    updateContact: async (_, __, { user }) => ({
      setName: async ({ username, name }) => {
        user.contacts.filter(item => item.id === username)[0].name = name
        await user.save()
        return true
      }
    }),
    noauthAddInvoice: async (_, { username, value }, { logger }) => {
      const wallet = await WalletFromUsername({username, logger})
      return wallet.addInvoice({ selfGenerated: false, value })
    },
    invoice: async (_, __, { wallet }) => ({
      addInvoice: async ({ value, memo }) => wallet.addInvoice({ value, memo }),
      // FIXME: move to query
      updatePendingInvoice: async ({ hash }) => wallet.updatePendingInvoice({ hash }),
      payInvoice: async ({ invoice, amount, memo }) => wallet.pay({ invoice, amount, memo }),
      payKeysendUsername: async ({ destination, username, amount, memo }) => wallet.pay({ destination, username, amount, memo }),
      getFee: async ({ destination, amount, invoice, memo }) => wallet.getLightningFee({ destination, amount, invoice, memo })
    }),
    earnCompleted: async (_, { ids }, { wallet }) => wallet.addEarn(ids),
    deleteUser: () => {
      // TODO
    },
    onchain: async (_, __, { wallet }) => ({
      getNewAddress: () => wallet.getOnChainAddress(),
      pay: ({ address, amount, memo }) => ({ success: wallet.onChainPay({ address, amount, memo }) }),
      getFee: ({ address, amount }) => wallet.getOnchainFee({ address, amount }),
    }),
    addDeviceToken: async (_, { deviceToken }, { user }) => {
      user.deviceToken.addToSet(deviceToken)
      // TODO: check if this is ok to shared a mongoose user instance and mutate it.
      await user.save()
      return { success: true }
    },

    // FIXME test
    testMessage: async (_, __, { user, logger }) => {
      // throw new LoggedError("test error")
      await sendNotification({
        user,
        title: "Title",
        body: `New message sent at ${moment.utc().format('YYYY-MM-DD HH:mm:ss')}`,
        logger
      })
      return { success: true }
    },
    addToMap: async (_, { username, title, latitude, longitude }, { }) => {
      return AdminOps.addToMap({ username, title, latitude, longitude });
    },
    setAccountStatus: async (_, { uid, status }, { }) => {
      return AdminOps.setAccountStatus({ uid, status })
    }
  }
}

const isAuthenticated = rule({ cache: 'contextual' })(
  async (parent, args, ctx, info) => {
    if(ctx.uid === null) {
      return new Error(`${util.inspect({ message: 'Not authorised!', request: ctx.request.body }, false, Infinity)}`)
    }
    return true
  },
)

const isEditor = rule({ cache: "contextual" })(
  async (parent, args, ctx, info) => {
    return ctx.user.role === "editor";
  }
);

const permissions = shield({
  Query: {
    // prices: not(isAuthenticated),
    // earnList: isAuthenticated,
    me: isAuthenticated,
    wallet: isAuthenticated,
    wallet2: isAuthenticated,
    getLastOnChainAddress: isAuthenticated,
    getUserDetails: and(isAuthenticated, isEditor),
    getUid: and(isAuthenticated, isEditor),
    getLevels: and(isAuthenticated, isEditor)
  },
  Mutation: {
    // requestPhoneCode: not(isAuthenticated),
    // login: not(isAuthenticated),

    onchain: isAuthenticated,
    invoice: isAuthenticated,
    earnCompleted: isAuthenticated,
    updateUser: isAuthenticated,
    updateContact: isAuthenticated,
    deleteUser: isAuthenticated,
    addDeviceToken: isAuthenticated,
    testMessage: isAuthenticated,
    addToMap: and(isAuthenticated, isEditor),
    setLevel: and(isAuthenticated, isEditor),
    setAccountStatus: and(isAuthenticated, isEditor)
  },
}, { allowExternalErrors: true }) // TODO remove to not expose internal error


export async function startApolloServer() {
  const app = express();

  const schema = applyMiddleware(
    makeExecutableSchema({
      typeDefs: importSchema(path.join(__dirname, "../schema.graphql")),
      resolvers,
    }),
    permissions
  );

  const server = new ApolloServer({
    schema,
    playground: process.env.NETWORK !== 'mainnet',
    introspection: process.env.NETWORK !== 'mainnet',
    context: async (context) => {
      // @ts-ignore
      const token = context.req?.token ?? null
      const uid = token?.uid ?? null

      let wallet, user

      // TODO move from id: uuidv4() to a Jaeger standard 
      const logger = graphqlLogger.child({ token, id: uuidv4(), body: context.req?.body })

      if (!!uid) {
        user = await User.findOneAndUpdate({ _id: uid },{ lastConnection: new Date() }, {new: true})
        if(yamlConfig.proxyChecking.enabled) {
          fetchIPDetails({currentIP: context.req?.headers['x-real-ip'], user, logger})
        }
        wallet = (!!user && user.status === "active") ? await WalletFactory({ user, logger }) : null
      }

      // @ts-ignore
      return {
        ...context,
        logger,
        uid,
        wallet,
        user
      }
    },
    formatError: err => {
      let log
      
      //An err object needs to necessarily have the forwardToClient field to be forwarded
      // i.e. catch-all errors will not be forwarded
      if(log = err.extensions?.exception?.log) {
        const errObj = { message: err.message, code: err.extensions.code }
        log(errObj)
        if(err.extensions.exception.forwardToClient) {
          return errObj
        }
      } else {
        graphqlLogger.error(err)
      }

      return new Error('Internal server error');
    },
  })

  app.use(pino_http)

  app.use(
    expressJwt({
      secret: process.env.JWT_SECRET,
      algorithms: ["HS256"],
      credentialsRequired: false,
      requestProperty: 'token'
    }))

  app.use(swStats.getMiddleware({
    uriPath: "/swagger",
    // no authentication but /swagger/* should be protected from access outside the cluster
    // this is done with nginx 
  }))

  // Health check
  app.get('/healthz', async function(req, res) {
    const isMongoAlive = mongoose.connection.readyState == 1 ? true : false
    const isRedisAlive = await getAsyncRedisClient().ping() === 'PONG'
    res.status((isMongoAlive && isRedisAlive) ? 200 : 503).send();
  });


  // Mount Apollo middleware here.
  // server.applyMiddleware({ app: permissions });
  // middlewares: [permissions],

  server.applyMiddleware({ app });

  // @ts-ignore
  await new Promise(resolve => app.listen({ port: 4000 }, resolve));

  console.log(`🚀 Server ready at http://localhost:4000${server.graphqlPath}`);
  return { server, app };
}


setupMongoConnection().then(async () => {
  await startApolloServer()
}).catch((err) => graphqlLogger.error(err, "server error"))
<|MERGE_RESOLUTION|>--- conflicted
+++ resolved
@@ -166,12 +166,6 @@
       return uid
     },
     getLevels: () => Levels,
-<<<<<<< HEAD
-    getLimits: (_, __, {user}) => ({
-      oldEnoughForWithdrawal: yamlConfig.limits.oldEnoughForWithdrawal,
-      withdrawal: yamlConfig.limits.withdrawal.level[user.level],
-      onUs: yamlConfig.limits.onUs.level[user.level]
-=======
     getLimits: (_, __, {user}) => {
       return {
         oldEnoughForWithdrawal: yamlConfig.limits.oldEnoughForWithdrawal,
@@ -181,7 +175,6 @@
     },
     getWalletFees: () => ({
       deposit: yamlConfig.fees.deposit
->>>>>>> 662224cf
     })
   },
   Mutation: {
