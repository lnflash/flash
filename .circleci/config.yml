version: 2.1
orbs:
  gcp-gke: circleci/gcp-gke@1.0.3
  helm: circleci/helm@0.2.3
  gcp-gcr: circleci/gcp-gcr@0.7.1
  slack: circleci/slack@3.4.2
jobs:
  react-native:
    working_directory: ~/GaloyApp/mobile
    docker:
      - image: circleci/node:10
    steps:
      - checkout:
          path: ~/GaloyApp

      - restore_cache:
          key: yarn-v1-{{ checksum "yarn.lock" }}-{{ arch }}

      - restore_cache:
          key: node-v1-{{ checksum "package.json" }}-{{ arch }}

      - run: yarn install

      - save_cache:
          key: yarn-v1-{{ checksum "yarn.lock" }}-{{ arch }}
          paths:
            - ~/.cache/yarn

      - save_cache:
          key: node-v1-{{ checksum "package.json" }}-{{ arch }}
          paths:
            - node_modules

      - run:
          name: jest tests
          command: |
            mkdir -p test-results/jest
            yarn run test
          environment:
            JEST_JUNIT_OUTPUT: test-results/jest/junit.xml

      - persist_to_workspace:
          root: ~/GaloyApp/mobile
          paths:
            - node_modules

      - store_test_results:
          path: test-results

      - store_artifacts:
          path: test-results

  android:
    working_directory: ~/GaloyApp/mobile/android
    docker:
      - image: circleci/android:api-27-node8-alpha
    steps:
      - checkout:
          path: ~/GaloyApp/mobile

      - attach_workspace:
          at: ~/GaloyApp/mobile

      - restore_cache:
          key: bundle-v1-{{ checksum "Gemfile.lock" }}-{{ arch }}

      - run: bundle install

      - save_cache:
          key: bundle-v1-{{ checksum "Gemfile.lock" }}-{{ arch }}
          paths:
            - vendor/bundle

      - run:
          name: fastlane tests
          command: |
            mkdir -p test-results/fastlane
            bundle exec fastlane test
            mv fastlane/report.xml test-results/fastlane
      - store_test_results:
          path: test-results

      - store_artifacts:
          path: test-results

  ios:
    macos:
      xcode: "9.0"
    working_directory: ~/GaloyApp/mobile

    # use a --login shell so our "set Ruby version" command gets picked up for later steps
    shell: /bin/bash --login -o pipefail

    steps:
      - checkout

      - run:
          name: set Ruby version
          command:  echo "ruby-2.4" > ~/.ruby-version

      - restore_cache:
          key: yarn-v1-{{ checksum "yarn.lock" }}-{{ arch }}

      - restore_cache:
          key: node-v1-{{ checksum "package.json" }}-{{ arch }}

      # not using a workspace here as Node and Yarn versions
      # differ between our macOS executor image and the Docker containers above
      - run: yarn install

      - save_cache:
          key: yarn-v1-{{ checksum "yarn.lock" }}-{{ arch }}
          paths:
            - ~/.cache/yarn

      - save_cache:
          key: node-v1-{{ checksum "package.json" }}-{{ arch }}
          paths:
            - node_modules

      - restore_cache:
          key: bundle-v1-{{ checksum "ios/Gemfile.lock" }}-{{ arch }}

      - run:
          command: bundle install
          working_directory: ios

      - save_cache:
          key: bundle-v1-{{ checksum "ios/Gemfile.lock" }}-{{ arch }}
          paths:
            - vendor/bundle

      - run:
          command: bundle exec fastlane test
          working_directory: ios

      - run:
          name: set up test results
          working_directory: ios
          when: always
          command: |
            mkdir -p test-results/fastlane test-results/xcode
            mv fastlane/report.xml test-results/fastlane
            mv fastlane/test_output/report.junit test-results/xcode/junit.xml
      - store_test_results:
          path: ios/test-results

      - store_artifacts:
          path: ios/test-results

  build_test_image:
    working_directory: ~/GaloyApp/backend/firebase
    machine: true
    steps:
      - checkout:
          path: ~/GaloyApp
      - run:
          name: Write build params to docker image source
          command: |
            echo "COMMITHASH=$CIRCLE_SHA1" >> ./functions/.env
            echo "BUILDTIME=$(date -u '+%F-%T')" >> ./functions/.env
      - gcp-gcr/build-image:
          image: test-image
      - gcp-gcr/gcr-auth
      - gcp-gcr/push-image:
          image: test-image
          
  test:
    working_directory: ~/GaloyApp/backend
    docker:
      - image: kiwigrid/gcloud-kubectl-helm:latest
    environment:
      NAMESPACE: devnet
    steps:
      - checkout:
          path: ~/GaloyApp
      # - run:
      #     name: generate cluster name
      #     command: |
      #       echo "devnet-cluster-"$RANDOM > clustername
      #       cat clustername
      - run:
          name: authorize gcloud and kubectl on circleci and create cluster
          command: |
            echo ${GCLOUD_SERVICE_KEY} > gcloud-service-key.json
            gcloud auth activate-service-account --key-file=gcloud-service-key.json
            gcloud config set project ${GOOGLE_PROJECT_ID}
            gcloud container clusters get-credentials testnet-cluster --region us-central1-a --project ${GOOGLE_PROJECT_ID}
            kubectl create namespace $NAMESPACE
# gcloud container clusters create $(cat clustername | tr -d '\n\r') --region us-central1-b --num-nodes=1 \
            # --machine-type=n1-standard-2 --disk-size=10Gi
      - run:
          name: wait for k8s worker nodes
          command: echo $(ls) && sleep 30 # TODO: try to improve approach if possible
      - run:
          name: helm install bitcoind-chart
          command: |
            helm install --namespace=$NAMESPACE bitcoind-chart \
            -f ~/GaloyApp/backend/bitcoind-chart/regtest-values.yaml \
            ~/GaloyApp/backend/bitcoind-chart
      - run:
          name: helm install lnd-chart
          command: |
            helm install --namespace=$NAMESPACE lnd-chart \
            -f ~/GaloyApp/backend/lnd-chart/regtest-values.yaml \
            ~/GaloyApp/backend/lnd-chart
      - run:
          name: helm add repo bitnami
          command: helm repo add bitnami https://charts.bitnami.com/bitnami
      - run:
          name: helm install mongodb
          command: |
            helm install --namespace=$NAMESPACE mongodb --set \
            mongodbUsername=testGaloy,mongodbPassword=testGaloy,mongodbDatabase=galoy,persistence.enabled=false bitnami/mongodb
      - run:
          name: Check Helm release status
          command: helm list  --namespace=$NAMESPACE --all
      - run:
          name: wait for pod to come alive
          command: |
            kubectl wait --namespace=$NAMESPACE --for=condition=ready pod -l app=bitcoind-container --timeout=200s
            kubectl wait --namespace=$NAMESPACE --for=condition=ready pod -l app=lnd-container --timeout=200s
            kubectl wait --namespace=$NAMESPACE --for=condition=ready pod -l app=mongodb --timeout=200s
<<<<<<< HEAD
            sleep 30
=======
>>>>>>> 04a163fe
      - run:
          name: retrieve macaroons from lnd containers and install test image
          command: |
            export MACAROON=$(kubectl exec --namespace=$NAMESPACE lnd-container-0 -- base64 /root/.lnd/data/chain/bitcoin/regtest/admin.macaroon | tr -d '\n\r')
            export MACAROONOUTSIDE1=$(kubectl exec --namespace=$NAMESPACE lnd-container-1 -- base64 /root/.lnd/data/chain/bitcoin/regtest/admin.macaroon | tr -d '\n\r')
            export MACAROONOUTSIDE2=$(kubectl exec --namespace=$NAMESPACE lnd-container-2 -- base64 /root/.lnd/data/chain/bitcoin/regtest/admin.macaroon | tr -d '\n\r')
            echo "$MACAROON"
            echo "$MACAROONOUTSIDE1"
            echo "$MACAROONOUTSIDE2"
            helm install --namespace=$NAMESPACE test-chart -f ~/GaloyApp/backend/test-chart/values.yaml --set \
            macaroon=$MACAROON,macaroonoutside1=$MACAROONOUTSIDE1,macaroonoutside2=$MACAROONOUTSIDE2 \
            ~/GaloyApp/backend/test-chart/
      - run:
          name: wait for test-pod to come alive
          command: |
            echo $(kubectl get --namespace=$NAMESPACE pods)
            kubectl wait --namespace=$NAMESPACE --for=condition=ready pod/test-pod --timeout=200s
      - run:
          name: Run tests
          command: |
            kubectl get --namespace=$NAMESPACE pods
            kubectl exec --namespace=$NAMESPACE test-pod -- bash -c "cd functions && yarn test"
      - run:
          name: Fetch test results
          command: kubectl cp --namespace=$NAMESPACE test-pod:/functions/artifacts/junit.xml ./reports/junit.xml
          when: always
      - store_test_results:
          path: ./reports
      - store_artifacts:
          path: ./reports
      - run:
          name: Delete devnet namespace
          command: |
            kubectl delete namespaces $NAMESPACE
          when: always
      - when:
          condition:
            equal: [ master, << pipeline.git.branch >> ]
          steps:
            - run: |
                gcloud container images add-tag gcr.io/${GOOGLE_PROJECT_ID}/test-image:latest gcr.io/${GOOGLE_PROJECT_ID}/test-image:approved --quiet
                gcloud container clusters get-credentials testnet-cluster --region us-central1-a --project ${GOOGLE_PROJECT_ID}
                kubectl delete pod -l app=graphql-server
      - slack/status:
          fail_only: true
          mentions: 'U011J7RCEFQ,U011KKL1L4B'

workflows:
  kube:
    jobs:
      - build_test_image
      - test:
          requires:
            - build_test_image<|MERGE_RESOLUTION|>--- conflicted
+++ resolved
@@ -221,10 +221,6 @@
             kubectl wait --namespace=$NAMESPACE --for=condition=ready pod -l app=bitcoind-container --timeout=200s
             kubectl wait --namespace=$NAMESPACE --for=condition=ready pod -l app=lnd-container --timeout=200s
             kubectl wait --namespace=$NAMESPACE --for=condition=ready pod -l app=mongodb --timeout=200s
-<<<<<<< HEAD
-            sleep 30
-=======
->>>>>>> 04a163fe
       - run:
           name: retrieve macaroons from lnd containers and install test image
           command: |
