version: 2.1

orbs:
  gcp-gke: circleci/gcp-gke@1.1.0
  helm: circleci/helm@0.2.3
  gcp-gcr: circleci/gcp-gcr@0.7.1
  slack: circleci/slack@3.4.2


commands:
  gke-auth:
    steps:
      - run:
          name: Authenticate on gcloud
          command: |
            echo ${GCLOUD_SERVICE_KEY} > gcloud-service-key.json
            gcloud auth activate-service-account --key-file=gcloud-service-key.json
            gcloud config set project ${GOOGLE_PROJECT_ID}
            gcloud container clusters get-credentials testnet-cluster --region us-central1-a --project ${GOOGLE_PROJECT_ID}
  update-lnpage:
    parameters:
      namespace:
        type: string
    steps:
      - run:
          name: Update lnpage
          command: |
            wget https://github.com/stedolan/jq/releases/download/jq-1.6/jq-linux64 -O jq
            chmod +x ./jq
            helm -n <<parameters.namespace>> upgrade -i --wait lnpage ./lnpage-chart -f ./lnpage-chart/<<parameters.namespace>>-values.yaml --set image.tag=$CIRCLE_SHA1
            kubectl -n << parameters.namespace >> wait --for=condition=ready pod -l app=lnpage
            LND_ADDR=$(kubectl -n <<parameters.namespace>> get services | awk '/lnd-service/ {print $4}')
            LND_PUB_KEY=$(kubectl -n <<parameters.namespace>> exec lnd-container-0 -- lncli -n <<parameters.namespace>> getinfo | ./jq -r '.identity_pubkey')
            GRAPHQL_URI=https://graphql.<<parameters.namespace>>.galoy.io/graphql
            echo "window.env={'LND_PUB_KEY':'$LND_PUB_KEY','LND_ADDR':'$LND_ADDR','GRAPHQL_URI':'$GRAPHQL_URI'}" > env.js
            kubectl -n <<parameters.namespace>> cp ./env.js $(kubectl -n <<parameters.namespace>> get pods -l app=lnpage --no-headers -o custom-columns=":metadata.name"):/usr/share/nginx/html/env.js

jobs:
  build_ios:
    macos:
      xcode: 11.6.0
    working_directory: ~/GaloyApp/mobile
    environment:
      FL_OUTPUT_DIR: output
    shell: /bin/bash --login -o pipefail
    steps:
      - checkout:
          path: ~/GaloyApp
      - add_ssh_keys:
          fingerprints:
            - "f6:4b:18:f4:33:f0:8f:46:47:42:9b:16:44:15:98:67"
      - restore_cache:
          key: 1-gem-{{ checksum "ios/Gemfile.lock" }}
      - run: cd ios && bundle config set deployment 'true'
      - run: cd ios && bundle check || bundle install 
      - save_cache:
          key: 1-gem-{{ checksum "ios/Gemfile.lock" }}
          paths:
            - ios/vendor
      - restore_cache:
          key: 1-yarn-{{ checksum "yarn.lock" }}-pod1-{{ checksum "ios/Podfile.lock" }}
      - run: yarn install
      - run: git diff "ios/Podfile.lock" | cat
      - save_cache:
          key: 1-yarn-{{ checksum "yarn.lock" }}-pod1-{{ checksum "ios/Podfile.lock" }}
          paths:
            - node_modules
            - ios/Pods
      - run: yarn jest
      - run: 
         name: fastlane
         command: cd ios && bundle exec fastlane beta
         no_output_timeout: 15m
      - run: git config credential.helper 'cache --timeout=120'
      - run: git config --global user.name "circleci-bot"
      - run: git config --global user.email "bot@circleci.com"
      - run: git config pull.rebase false
      - run: git pull https://${GITHUB_TOKEN}@github.com/nicolasburtey/galoy-app.git $CIRCLE_BRANCH
      - run: git commit -a -m "new ios build [ci skip]"
      - run: git push -q https://${GITHUB_TOKEN}@github.com/nicolasburtey/galoy-app.git $CIRCLE_BRANCH
      - store_artifacts:
          path: ios/output
      - store_test_results:
          path: ios/output/scan

  build_android:
    docker:
      - image: circleci/android:api-29
    environment:
      TERM: dumb
      _JAVA_OPTIONS: "-Xmx2048m -XX:+UnlockExperimentalVMOptions"
      GRADLE_OPTS: '-Dorg.gradle.jvmargs="-Xmx2048m"'
    working_directory: ~/GaloyApp/mobile
    shell: /bin/bash --login -o pipefail
    steps:
      - checkout:
          path: ~/GaloyApp
      - run: sudo apt-get update
      - run: sudo apt-get install gnupg2
      - run: curl -sL https://deb.nodesource.com/setup_12.x | sudo -E bash -
      - run: sudo apt-get install -y nodejs
      - run: sudo apt-get install gcc g++ make
      - run: sudo npm install -g yarn
      - run: gpg --keyserver hkp://keys.gnupg.net --recv-keys 409B6B1796C275462A1703113804BB82D39DC0E3 7D2BAF1CF37B13E2069D6956105BD0E739499BDB
      - run: curl -sL https://get.rvm.io | bash -s stable --ruby
      - run: source /home/circleci/.rvm/scripts/rvm
      - run: rvm install 2.4.1
      - run: rvm use 2.4.1 --default
      - run: gem install fastlane -NV
      
      - run: cd android && bundle config set deployment 'true'
      - run: cd android && bundle check || bundle install 

      - run: echo $ANDROID_SERVICE_ACCOUNT_UPLOAD | base64 -d > android/api-8350101450647692243-59029-b9bec84a7e5a.json
      - run: echo $RELEASE_KEYSTORE | base64 -d > android/release.keystore
      - run: echo $RELEASE_KEYSTORE | base64 -d > android/app/release.keystore

      - run: node -v
      - run: npm -v
      - run: ruby -v
      - run: fastlane -v
      - run: yarn -v
      
      - run: yarn install
      - run: yarn jest
      - run: cd android && fastlane android beta

      - run: git config credential.helper 'cache --timeout=120'
      - run: git config --global user.name "circleci-bot"
      - run: git config --global user.email "bot@circleci.com"
      - run: git config pull.rebase false
      - run: git pull origin $CIRCLE_BRANCH
      - run: git commit -a -m "new android build [ci skip]"
      - run: git push -q https://${GITHUB_TOKEN}@github.com/nicolasburtey/galoy-app.git $CIRCLE_BRANCH

  build_test_image:
    working_directory: ~/GaloyApp/backend/firebase
    machine: true
    steps:
      - checkout:
          path: ~/GaloyApp
      - run:
          name: Write build params to docker image source
          command: |
            echo "COMMITHASH=$CIRCLE_SHA1" >> ./functions/.env
            echo "BUILDTIME=$(date -u '+%F-%T')" >> ./functions/.env
      - gcp-gcr/build-image:
          image: test-image
          tag: $CIRCLE_SHA1
      - gcp-gcr/gcr-auth
      - gcp-gcr/push-image:
          image: test-image
          tag: $CIRCLE_SHA1
          
  test:
    working_directory: ~/GaloyApp/backend
    docker:
      - image: kiwigrid/gcloud-kubectl-helm:latest
    resource_class: small
    steps:
      - checkout:
          path: ~/GaloyApp
      - run:
          name: generate and export namespace name
          command: |
            echo "export NAMESPACE=devnet-$CIRCLE_SHA1" >> $BASH_ENV
      - gke-auth
      - run:
          name: create namespace
          command: |
            kubectl create namespace $NAMESPACE
      - run:
          name: install helm charts
          command: |
            cd ~/GaloyApp/backend/firebase/functions/ && ./initLocalTest.sh            
      - run:
          name: Run jest test
          command: |
<<<<<<< HEAD
            kubectl exec --namespace=$NAMESPACE test-pod -- bash -c "cd functions && yarn test --verbose"
=======
            kubectl exec --namespace=$NAMESPACE test-pod -- bash -c "cd functions && yarn test --max_old_space_size=3000"
>>>>>>> 366a774a
      - run:
          name: Run postman test
          command: |
            kubectl exec --namespace=$NAMESPACE test-pod -- bash -c "cd functions/ && yarn run postman"
      - run:
          name: Fetch test results
          command: kubectl cp --namespace=$NAMESPACE test-pod:/functions/artifacts/junit.xml ./reports/junit.xml
          when: always
      # - run:
      #     name: sleep
      #     command: sleep 590 && echo "10 min" && sleep 590 && echo "20 min" && sleep 590 && echo "30 min"
      #     when: always
      - store_test_results:
          path: ./reports
      - store_artifacts:
          path: ./reports
      - run:
          name: Delete devnet namespace
          command: |
            kubectl delete namespaces $NAMESPACE
          when: always
      - when:
          condition:
            equal: [ master, << pipeline.git.branch >> ]
          steps:
            - run: |
                gcloud container clusters get-credentials testnet-cluster --region us-central1-a --project ${GOOGLE_PROJECT_ID}
                cd ~/GaloyApp/backend/firebase/functions/ && ./initLocalTest.sh testnet            

  mainnet_deploy:
    working_directory: ~/GaloyApp/backend
    docker:
      - image: kiwigrid/gcloud-kubectl-helm:latest     
    resource_class: small
    steps:
      - checkout:
          path: ~/GaloyApp
      - gke-auth
      - run:
          name: Upgrade mainnet deployments
          command: |
            cd ~/GaloyApp/backend/firebase/functions/ && ./initLocalTest.sh mainnet
               
  update_locale:
    working_directory: ~/GaloyApp/mobile
    docker:
      - image: cimg/base:2020.01    
    resource_class: small
    steps:
      - checkout:
          path: ~/GaloyApp
      - run: echo $PHRASE_CONFIG | base64 -d > .phrase.yml
      - run: wget https://github.com/phrase/phrase-cli/releases/download/2.0.13/phrase_linux_amd64
      - run: chmod +x ./phrase_linux_amd64
      - run: ./phrase_linux_amd64 push
      - run: ./phrase_linux_amd64 pull
      - run: git config credential.helper 'cache --timeout=120'
      - run: git config --global user.name "circleci-bot"
      - run: git config --global user.email "bot@circleci.com"
      - run: git config pull.rebase false
      - run: |
          if [[ $(git diff) ]]; then
            git commit -a -m "update translation file [ci skip]"
            git push -q https://${GITHUB_TOKEN}@github.com/nicolasburtey/galoy-app.git $CIRCLE_BRANCH
          else
            echo "nothing to commit"
          fi

  build_lnpage:
    working_directory: ~/GaloyApp/lnpage
    machine: true
    steps:
      - checkout:
          path: ~/GaloyApp
      - gcp-gcr/build-image:
          image: lnpage
          tag: $CIRCLE_SHA1
      - gcp-gcr/gcr-auth
      - gcp-gcr/push-image:
          image: lnpage
          tag: $CIRCLE_SHA1

  update_lnpage:
    working_directory: ~/GaloyApp/infrastructure
    docker:
      - image: kiwigrid/gcloud-kubectl-helm:latest
    resource_class: small
    steps:
      - checkout:
          path: ~/GaloyApp
      - gke-auth
      - update-lnpage:
          namespace: testnet
      - update-lnpage:
          namespace: mainnet



workflows:
  build_and_update_lnpage:
    jobs:
      - hold_build_lnpage:
          type: approval
          # filters:
          #   branches:
          #     only:
          #       - master
      - build_lnpage:
          requires:
            - hold_build_lnpage
      - update_lnpage:
          requires:
            - build_lnpage
  kube:
    jobs:
      - build_test_image
      - test:
          requires:
            - build_test_image
      - approve_mainnet_deploy:
          type: approval
          requires:
            - test
          filters:
            branches:
              only:
                - master
      - slack/approval-notification:
          mentions: 'U011J7RCEFQ,U011KKL1L4B'
          requires:
            - test
          filters:
            branches:
              only:
                - master
      - mainnet_deploy:
          requires:
            - approve_mainnet_deploy
          filters:
            branches:
              only:
                - master
  mobile:
    jobs:
      - hold_build_mobile:
          type: approval
      - update_locale:
          requires:
            - hold_build_mobile
      - build_ios:
          requires:
            - update_locale
      - build_android:
          requires:
            - update_locale<|MERGE_RESOLUTION|>--- conflicted
+++ resolved
@@ -176,11 +176,7 @@
       - run:
           name: Run jest test
           command: |
-<<<<<<< HEAD
-            kubectl exec --namespace=$NAMESPACE test-pod -- bash -c "cd functions && yarn test --verbose"
-=======
             kubectl exec --namespace=$NAMESPACE test-pod -- bash -c "cd functions && yarn test --max_old_space_size=3000"
->>>>>>> 366a774a
       - run:
           name: Run postman test
           command: |
