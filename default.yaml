--- conflicted
+++ resolved
@@ -69,12 +69,7 @@
   enabled: true
 
 fees:
-<<<<<<< HEAD
-  deposit: 0.003 # 3 percent
-  withdraw: 2000 # 2000 sats flat per tx
-=======
-  deposit: 0 #TODO: make 3 percent (0.003) after mobile app update
+  deposit: 0 #TODO: make 0.3 percent (0.003) after mobile app update
 
->>>>>>> 687e9e20
 # TODO
 # carrierRegexFilter: ""
